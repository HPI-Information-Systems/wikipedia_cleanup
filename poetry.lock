[[package]]
name = "anyio"
version = "3.5.0"
description = "High level compatibility layer for multiple asynchronous event loop implementations"
category = "main"
optional = false
python-versions = ">=3.6.2"

[package.dependencies]
contextvars = {version = "*", markers = "python_version < \"3.7\""}
dataclasses = {version = "*", markers = "python_version < \"3.7\""}
idna = ">=2.8"
sniffio = ">=1.1"
typing-extensions = {version = "*", markers = "python_version < \"3.8\""}

[package.extras]
doc = ["packaging", "sphinx-rtd-theme", "sphinx-autodoc-typehints (>=1.2.0)"]
test = ["coverage[toml] (>=4.5)", "hypothesis (>=4.0)", "pytest (>=6.0)", "pytest-mock (>=3.6.1)", "trustme", "contextlib2", "uvloop (<0.15)", "mock (>=4)", "uvloop (>=0.15)"]
trio = ["trio (>=0.16)"]

[[package]]
name = "appnope"
version = "0.1.2"
description = "Disable App Nap on macOS >= 10.9"
category = "main"
optional = false
python-versions = "*"

[[package]]
name = "argon2-cffi"
version = "21.3.0"
description = "The secure Argon2 password hashing algorithm."
category = "main"
optional = false
python-versions = ">=3.6"

[package.dependencies]
argon2-cffi-bindings = "*"
dataclasses = {version = "*", markers = "python_version < \"3.7\""}
typing-extensions = {version = "*", markers = "python_version < \"3.8\""}

[package.extras]
dev = ["pre-commit", "cogapp", "tomli", "coverage[toml] (>=5.0.2)", "hypothesis", "pytest", "sphinx", "sphinx-notfound-page", "furo"]
docs = ["sphinx", "sphinx-notfound-page", "furo"]
tests = ["coverage[toml] (>=5.0.2)", "hypothesis", "pytest"]

[[package]]
name = "argon2-cffi-bindings"
version = "21.2.0"
description = "Low-level CFFI bindings for Argon2"
category = "main"
optional = false
python-versions = ">=3.6"

[package.dependencies]
cffi = ">=1.0.1"

[package.extras]
dev = ["pytest", "cogapp", "pre-commit", "wheel"]
tests = ["pytest"]

[[package]]
name = "async-generator"
version = "1.10"
description = "Async generators and context managers for Python 3.5+"
category = "main"
optional = false
python-versions = ">=3.5"

[[package]]
name = "atomicwrites"
version = "1.4.0"
description = "Atomic file writes."
category = "dev"
optional = false
python-versions = ">=2.7, !=3.0.*, !=3.1.*, !=3.2.*, !=3.3.*"

[[package]]
name = "attrs"
version = "21.4.0"
description = "Classes Without Boilerplate"
category = "main"
optional = false
python-versions = ">=2.7, !=3.0.*, !=3.1.*, !=3.2.*, !=3.3.*, !=3.4.*"

[package.extras]
dev = ["coverage[toml] (>=5.0.2)", "hypothesis", "pympler", "pytest (>=4.3.0)", "six", "mypy", "pytest-mypy-plugins", "zope.interface", "furo", "sphinx", "sphinx-notfound-page", "pre-commit", "cloudpickle"]
docs = ["furo", "sphinx", "zope.interface", "sphinx-notfound-page"]
tests = ["coverage[toml] (>=5.0.2)", "hypothesis", "pympler", "pytest (>=4.3.0)", "six", "mypy", "pytest-mypy-plugins", "zope.interface", "cloudpickle"]
tests_no_zope = ["coverage[toml] (>=5.0.2)", "hypothesis", "pympler", "pytest (>=4.3.0)", "six", "mypy", "pytest-mypy-plugins", "cloudpickle"]

[[package]]
name = "babel"
version = "2.9.1"
description = "Internationalization utilities"
category = "main"
optional = false
python-versions = ">=2.7, !=3.0.*, !=3.1.*, !=3.2.*, !=3.3.*"

[package.dependencies]
pytz = ">=2015.7"

[[package]]
name = "backcall"
version = "0.2.0"
description = "Specifications for callback functions passed in to an API"
category = "main"
optional = false
python-versions = "*"

[[package]]
name = "black"
version = "21.12b0"
description = "The uncompromising code formatter."
category = "dev"
optional = false
python-versions = ">=3.6.2"

[package.dependencies]
click = ">=7.1.2"
dataclasses = {version = ">=0.6", markers = "python_version < \"3.7\""}
mypy-extensions = ">=0.4.3"
pathspec = ">=0.9.0,<1"
platformdirs = ">=2"
tomli = ">=0.2.6,<2.0.0"
typed-ast = {version = ">=1.4.2", markers = "python_version < \"3.8\" and implementation_name == \"cpython\""}
typing-extensions = ">=3.10.0.0"

[package.extras]
colorama = ["colorama (>=0.4.3)"]
d = ["aiohttp (>=3.7.4)"]
jupyter = ["ipython (>=7.8.0)", "tokenize-rt (>=3.2.0)"]
python2 = ["typed-ast (>=1.4.3)"]
uvloop = ["uvloop (>=0.15.2)"]

[[package]]
name = "bleach"
version = "4.1.0"
description = "An easy safelist-based HTML-sanitizing tool."
category = "main"
optional = false
python-versions = ">=3.6"

[package.dependencies]
packaging = "*"
six = ">=1.9.0"
webencodings = "*"

[[package]]
name = "bottleneck"
version = "1.3.2"
description = "Fast NumPy array functions written in C"
category = "main"
optional = false
python-versions = "*"

[package.dependencies]
numpy = "*"

[package.extras]
doc = ["numpydoc", "sphinx", "gitpython"]

[[package]]
name = "certifi"
version = "2021.10.8"
description = "Python package for providing Mozilla's CA Bundle."
category = "main"
optional = false
python-versions = "*"

[[package]]
name = "cffi"
version = "1.15.0"
description = "Foreign Function Interface for Python calling C code."
category = "main"
optional = false
python-versions = "*"

[package.dependencies]
pycparser = "*"

[[package]]
name = "cfgv"
version = "3.3.1"
description = "Validate configuration and produce human readable error messages."
category = "dev"
optional = false
python-versions = ">=3.6.1"

[[package]]
name = "charset-normalizer"
version = "2.0.10"
description = "The Real First Universal Charset Detector. Open, modern and actively maintained alternative to Chardet."
category = "main"
optional = false
python-versions = ">=3.5.0"

[package.extras]
unicode_backport = ["unicodedata2"]

[[package]]
name = "click"
version = "8.0.3"
description = "Composable command line interface toolkit"
category = "dev"
optional = false
python-versions = ">=3.6"

[package.dependencies]
colorama = {version = "*", markers = "platform_system == \"Windows\""}
importlib-metadata = {version = "*", markers = "python_version < \"3.8\""}

[[package]]
name = "colorama"
version = "0.4.4"
description = "Cross-platform colored terminal text."
category = "main"
optional = false
python-versions = ">=2.7, !=3.0.*, !=3.1.*, !=3.2.*, !=3.3.*, !=3.4.*"

[[package]]
name = "contextvars"
version = "2.4"
description = "PEP 567 Backport"
category = "main"
optional = false
python-versions = "*"

[package.dependencies]
immutables = ">=0.9"

[[package]]
name = "cycler"
version = "0.11.0"
description = "Composable style cycles"
category = "main"
optional = false
python-versions = ">=3.6"

[[package]]
name = "cython"
version = "0.29.24"
description = "The Cython compiler for writing C extensions for the Python language."
category = "main"
optional = false
python-versions = ">=2.6, !=3.0.*, !=3.1.*, !=3.2.*"

[[package]]
name = "dataclasses"
version = "0.8"
description = "A backport of the dataclasses module for Python 3.6"
category = "main"
optional = false
python-versions = ">=3.6, <3.7"

[[package]]
name = "decorator"
version = "5.1.1"
description = "Decorators for Humans"
category = "main"
optional = false
python-versions = ">=3.5"

[[package]]
name = "defusedxml"
version = "0.7.1"
description = "XML bomb protection for Python stdlib modules"
category = "main"
optional = false
python-versions = ">=2.7, !=3.0.*, !=3.1.*, !=3.2.*, !=3.3.*, !=3.4.*"

[[package]]
name = "distlib"
version = "0.3.4"
description = "Distribution utilities"
category = "dev"
optional = false
python-versions = "*"

[[package]]
name = "dtaidistance"
version = "2.3.2"
description = "Distance measures for time series"
category = "main"
optional = false
python-versions = ">=3.5"

[package.dependencies]
cython = ">=0.29.6"
numpy = "*"

[package.extras]
all = ["matplotlib", "numpy", "scipy"]
numpy = ["numpy", "scipy"]
vis = ["matplotlib"]

[[package]]
name = "entrypoints"
version = "0.3"
description = "Discover and load entry points from installed packages."
category = "main"
optional = false
python-versions = ">=2.7"

[[package]]
name = "filelock"
version = "3.4.1"
description = "A platform independent file lock."
category = "dev"
optional = false
python-versions = ">=3.6"

[package.extras]
docs = ["furo (>=2021.8.17b43)", "sphinx (>=4.1)", "sphinx-autodoc-typehints (>=1.12)"]
testing = ["covdefaults (>=1.2.0)", "coverage (>=4)", "pytest (>=4)", "pytest-cov", "pytest-timeout (>=1.4.2)"]

[[package]]
name = "flake8"
version = "4.0.1"
description = "the modular source code checker: pep8 pyflakes and co"
category = "dev"
optional = false
python-versions = ">=3.6"

[package.dependencies]
importlib-metadata = {version = "<4.3", markers = "python_version < \"3.8\""}
mccabe = ">=0.6.0,<0.7.0"
pycodestyle = ">=2.8.0,<2.9.0"
pyflakes = ">=2.4.0,<2.5.0"

[[package]]
name = "identify"
version = "2.4.4"
description = "File identification library for Python"
category = "dev"
optional = false
python-versions = ">=3.6.1"

[package.extras]
license = ["ukkonen"]

[[package]]
name = "idna"
version = "3.3"
description = "Internationalized Domain Names in Applications (IDNA)"
category = "main"
optional = false
python-versions = ">=3.5"

[[package]]
name = "immutables"
version = "0.16"
description = "Immutable Collections"
category = "main"
optional = false
python-versions = ">=3.6"

[package.dependencies]
typing-extensions = {version = ">=3.7.4.3", markers = "python_version < \"3.8\""}

[package.extras]
test = ["flake8 (>=3.8.4,<3.9.0)", "pycodestyle (>=2.6.0,<2.7.0)", "mypy (>=0.910)", "pytest (>=6.2.4,<6.3.0)"]

[[package]]
name = "importlib-metadata"
version = "4.2.0"
description = "Read metadata from Python packages"
category = "main"
optional = false
python-versions = ">=3.6"

[package.dependencies]
typing-extensions = {version = ">=3.6.4", markers = "python_version < \"3.8\""}
zipp = ">=0.5"

[package.extras]
docs = ["sphinx", "jaraco.packaging (>=8.2)", "rst.linker (>=1.9)"]
testing = ["pytest (>=4.6)", "pytest-checkdocs (>=2.4)", "pytest-flake8", "pytest-cov", "pytest-enabler (>=1.0.1)", "packaging", "pep517", "pyfakefs", "flufl.flake8", "pytest-black (>=0.3.7)", "pytest-mypy", "importlib-resources (>=1.3)"]

[[package]]
name = "importlib-resources"
version = "5.2.3"
description = "Read resources from Python packages"
category = "dev"
optional = false
python-versions = ">=3.6"

[package.dependencies]
zipp = {version = ">=3.1.0", markers = "python_version < \"3.10\""}

[package.extras]
docs = ["sphinx", "jaraco.packaging (>=8.2)", "rst.linker (>=1.9)"]
testing = ["pytest (>=6)", "pytest-checkdocs (>=2.4)", "pytest-flake8", "pytest-cov", "pytest-enabler (>=1.0.1)", "pytest-black (>=0.3.7)", "pytest-mypy"]

[[package]]
name = "ipykernel"
version = "5.5.6"
description = "IPython Kernel for Jupyter"
category = "main"
optional = false
python-versions = ">=3.5"

[package.dependencies]
appnope = {version = "*", markers = "platform_system == \"Darwin\""}
ipython = ">=5.0.0"
ipython-genutils = "*"
jupyter-client = "*"
tornado = ">=4.2"
traitlets = ">=4.1.0"

[package.extras]
test = ["pytest (!=5.3.4)", "pytest-cov", "flaky", "nose", "jedi (<=0.17.2)"]

[[package]]
name = "ipython"
version = "7.16.3"
description = "IPython: Productive Interactive Computing"
category = "main"
optional = false
python-versions = ">=3.6"

[package.dependencies]
appnope = {version = "*", markers = "sys_platform == \"darwin\""}
backcall = "*"
colorama = {version = "*", markers = "sys_platform == \"win32\""}
decorator = "*"
jedi = ">=0.10,<=0.17.2"
pexpect = {version = "*", markers = "sys_platform != \"win32\""}
pickleshare = "*"
prompt-toolkit = ">=2.0.0,<3.0.0 || >3.0.0,<3.0.1 || >3.0.1,<3.1.0"
pygments = "*"
traitlets = ">=4.2"

[package.extras]
all = ["Sphinx (>=1.3)", "ipykernel", "ipyparallel", "ipywidgets", "nbconvert", "nbformat", "nose (>=0.10.1)", "notebook", "numpy (>=1.14)", "pygments", "qtconsole", "requests", "testpath"]
doc = ["Sphinx (>=1.3)"]
kernel = ["ipykernel"]
nbconvert = ["nbconvert"]
nbformat = ["nbformat"]
notebook = ["notebook", "ipywidgets"]
parallel = ["ipyparallel"]
qtconsole = ["qtconsole"]
test = ["nose (>=0.10.1)", "requests", "testpath", "pygments", "nbformat", "ipykernel", "numpy (>=1.14)"]

[[package]]
name = "ipython-genutils"
version = "0.2.0"
description = "Vestigial utilities from IPython"
category = "main"
optional = false
python-versions = "*"

[[package]]
name = "ipywidgets"
version = "7.6.5"
description = "IPython HTML widgets for Jupyter"
category = "main"
optional = false
python-versions = "*"

[package.dependencies]
ipykernel = ">=4.5.1"
ipython = {version = ">=4.0.0", markers = "python_version >= \"3.3\""}
ipython-genutils = ">=0.2.0,<0.3.0"
jupyterlab-widgets = {version = ">=1.0.0", markers = "python_version >= \"3.6\""}
nbformat = ">=4.2.0"
traitlets = ">=4.3.1"
widgetsnbextension = ">=3.5.0,<3.6.0"

[package.extras]
test = ["pytest (>=3.6.0)", "pytest-cov", "mock"]

[[package]]
name = "isort"
version = "5.10.1"
description = "A Python utility / library to sort Python imports."
category = "dev"
optional = false
python-versions = ">=3.6.1,<4.0"

[package.extras]
pipfile_deprecated_finder = ["pipreqs", "requirementslib"]
requirements_deprecated_finder = ["pipreqs", "pip-api"]
colors = ["colorama (>=0.4.3,<0.5.0)"]
plugins = ["setuptools"]

[[package]]
name = "jedi"
version = "0.17.2"
description = "An autocompletion tool for Python that can be used for text editors."
category = "main"
optional = false
python-versions = ">=2.7, !=3.0.*, !=3.1.*, !=3.2.*, !=3.3.*, !=3.4.*"

[package.dependencies]
parso = ">=0.7.0,<0.8.0"

[package.extras]
qa = ["flake8 (==3.7.9)"]
testing = ["Django (<3.1)", "colorama", "docopt", "pytest (>=3.9.0,<5.0.0)"]

[[package]]
name = "jinja2"
version = "3.0.3"
description = "A very fast and expressive template engine."
category = "main"
optional = false
python-versions = ">=3.6"

[package.dependencies]
MarkupSafe = ">=2.0"

[package.extras]
i18n = ["Babel (>=2.7)"]

[[package]]
name = "joblib"
version = "1.1.0"
description = "Lightweight pipelining with Python functions"
category = "main"
optional = false
python-versions = ">=3.6"

[[package]]
name = "json5"
version = "0.9.6"
description = "A Python implementation of the JSON5 data format."
category = "main"
optional = false
python-versions = "*"

[package.extras]
dev = ["hypothesis"]

[[package]]
name = "jsonschema"
version = "4.0.0"
description = "An implementation of JSON Schema validation for Python"
category = "main"
optional = false
python-versions = "*"

[package.dependencies]
attrs = ">=17.4.0"
importlib-metadata = {version = "*", markers = "python_version < \"3.8\""}
pyrsistent = ">=0.14.0,<0.17.0 || >0.17.0,<0.17.1 || >0.17.1,<0.17.2 || >0.17.2"

[package.extras]
format = ["fqdn", "idna", "isoduration", "jsonpointer (>1.13)", "rfc3339-validator", "rfc3987", "uri-template", "webcolors (>=1.11)"]
format_nongpl = ["fqdn", "idna", "isoduration", "jsonpointer (>1.13)", "rfc3339-validator", "rfc3986-validator (>0.1.0)", "uri-template", "webcolors (>=1.11)"]

[[package]]
name = "jupyter-client"
version = "7.1.2"
description = "Jupyter protocol implementation and client libraries"
category = "main"
optional = false
python-versions = ">=3.6.1"

[package.dependencies]
entrypoints = "*"
jupyter-core = ">=4.6.0"
nest-asyncio = ">=1.5"
python-dateutil = ">=2.1"
pyzmq = ">=13"
tornado = ">=4.1"
traitlets = "*"

[package.extras]
doc = ["myst-parser", "sphinx (>=1.3.6)", "sphinx-rtd-theme", "sphinxcontrib-github-alt"]
test = ["codecov", "coverage", "ipykernel", "ipython", "mock", "mypy", "pre-commit", "pytest", "pytest-asyncio", "pytest-cov", "pytest-timeout", "jedi (<0.18)"]

[[package]]
name = "jupyter-core"
version = "4.9.1"
description = "Jupyter core package. A base package on which Jupyter projects rely."
category = "main"
optional = false
python-versions = ">=3.6"

[package.dependencies]
pywin32 = {version = ">=1.0", markers = "sys_platform == \"win32\" and platform_python_implementation != \"PyPy\""}
traitlets = "*"

[[package]]
name = "jupyter-server"
version = "1.13.1"
description = "The backend—i.e. core services, APIs, and REST endpoints—to Jupyter web applications."
category = "main"
optional = false
python-versions = ">=3.6"

[package.dependencies]
anyio = ">=3.1.0,<4"
argon2-cffi = "*"
ipython-genutils = "*"
jinja2 = "*"
jupyter-client = ">=6.1.1"
jupyter-core = ">=4.6.0"
nbconvert = "*"
nbformat = "*"
prometheus-client = "*"
pyzmq = ">=17"
Send2Trash = "*"
terminado = ">=0.8.3"
tornado = ">=6.1.0"
traitlets = ">=4.2.1"
websocket-client = "*"

[package.extras]
test = ["coverage", "pytest (>=6.0)", "pytest-cov", "pytest-mock", "requests", "pytest-tornasync", "pytest-console-scripts", "ipykernel"]

[[package]]
name = "jupyterlab"
version = "3.2.8"
description = "JupyterLab computational environment"
category = "main"
optional = false
python-versions = ">=3.6"

[package.dependencies]
ipython = "*"
jinja2 = ">=2.1"
jupyter-core = "*"
jupyter-server = ">=1.4,<2.0"
jupyterlab-server = ">=2.3,<3.0"
nbclassic = ">=0.2,<1.0"
packaging = "*"
tornado = ">=6.1.0"

[package.extras]
test = ["coverage", "pytest (>=6.0)", "pytest-cov", "pytest-console-scripts", "pytest-check-links (>=0.5)", "jupyterlab-server[test] (>=2.2,<3.0)", "requests", "requests-cache", "virtualenv", "check-manifest"]
ui-tests = ["build"]

[[package]]
name = "jupyterlab-pygments"
version = "0.1.2"
description = "Pygments theme using JupyterLab CSS variables"
category = "main"
optional = false
python-versions = "*"

[package.dependencies]
pygments = ">=2.4.1,<3"

[[package]]
name = "jupyterlab-server"
version = "2.10.3"
description = "A set of server components for JupyterLab and JupyterLab like applications ."
category = "main"
optional = false
python-versions = ">=3.6"

[package.dependencies]
babel = "*"
entrypoints = ">=0.2.2"
jinja2 = ">=2.10"
json5 = "*"
jsonschema = ">=3.0.1"
jupyter-server = ">=1.4,<2.0"
packaging = "*"
requests = "*"

[package.extras]
test = ["codecov", "ipykernel", "pytest (>=5.3.2)", "pytest-cov", "jupyter-server", "openapi-core (>=0.14.0,<0.15.0)", "pytest-console-scripts", "strict-rfc3339", "ruamel.yaml", "wheel"]

[[package]]
name = "jupyterlab-widgets"
version = "1.0.2"
description = "A JupyterLab extension."
category = "main"
optional = false
python-versions = ">=3.6"

[[package]]
name = "kiwisolver"
version = "1.3.1"
description = "A fast implementation of the Cassowary constraint solver"
category = "main"
optional = false
python-versions = ">=3.6"

[[package]]
name = "llvmlite"
version = "0.36.0"
description = "lightweight wrapper around basic LLVM functionality"
category = "main"
optional = false
python-versions = ">=3.6,<3.10"

[[package]]
name = "markupsafe"
version = "2.0.1"
description = "Safely add untrusted strings to HTML/XML markup."
category = "main"
optional = false
python-versions = ">=3.6"

[[package]]
name = "matplotlib"
version = "3.3.4"
description = "Python plotting package"
category = "main"
optional = false
python-versions = ">=3.6"

[package.dependencies]
cycler = ">=0.10"
kiwisolver = ">=1.0.1"
numpy = ">=1.15"
pillow = ">=6.2.0"
pyparsing = ">=2.0.3,<2.0.4 || >2.0.4,<2.1.2 || >2.1.2,<2.1.6 || >2.1.6"
python-dateutil = ">=2.1"

[[package]]
name = "mccabe"
version = "0.6.1"
description = "McCabe checker, plugin for flake8"
category = "dev"
optional = false
python-versions = "*"

[[package]]
name = "mistune"
version = "0.8.4"
description = "The fastest markdown parser in pure Python"
category = "main"
optional = false
python-versions = "*"

[[package]]
name = "more-itertools"
version = "8.12.0"
description = "More routines for operating on iterables, beyond itertools"
category = "dev"
optional = false
python-versions = ">=3.5"

[[package]]
name = "mypy"
version = "0.910"
description = "Optional static typing for Python"
category = "dev"
optional = false
python-versions = ">=3.5"

[package.dependencies]
mypy-extensions = ">=0.4.3,<0.5.0"
toml = "*"
typed-ast = {version = ">=1.4.0,<1.5.0", markers = "python_version < \"3.8\""}
typing-extensions = ">=3.7.4"

[package.extras]
dmypy = ["psutil (>=4.0)"]
python2 = ["typed-ast (>=1.4.0,<1.5.0)"]

[[package]]
name = "mypy-extensions"
version = "0.4.3"
description = "Experimental type system extensions for programs checked with the mypy typechecker."
category = "dev"
optional = false
python-versions = "*"

[[package]]
name = "nb-black"
version = "1.0.7"
description = "A simple extension for Jupyter Notebook and Jupyter Lab to beautify Python code automatically using Black."
category = "dev"
optional = false
python-versions = "*"

[package.dependencies]
ipython = "*"

[[package]]
name = "nbclassic"
version = "0.3.5"
description = "Jupyter Notebook as a Jupyter Server extension."
category = "main"
optional = false
python-versions = ">=3.6"

[package.dependencies]
jupyter-server = ">=1.8,<2.0"
notebook = "<7"

[package.extras]
test = ["pytest", "pytest-tornasync", "pytest-console-scripts"]

[[package]]
name = "nbclient"
version = "0.5.9"
description = "A client library for executing notebooks. Formerly nbconvert's ExecutePreprocessor."
category = "main"
optional = false
python-versions = ">=3.6.1"

[package.dependencies]
async-generator = {version = "*", markers = "python_version < \"3.7\""}
jupyter-client = ">=6.1.5"
nbformat = ">=5.0"
nest-asyncio = "*"
traitlets = ">=4.2"

[package.extras]
dev = ["codecov", "coverage", "ipython", "ipykernel", "ipywidgets", "pytest (>=4.1)", "pytest-cov (>=2.6.1)", "check-manifest", "flake8", "mypy", "tox", "xmltodict", "pip (>=18.1)", "wheel (>=0.31.0)", "setuptools (>=38.6.0)", "twine (>=1.11.0)", "black"]
sphinx = ["Sphinx (>=1.7)", "sphinx-book-theme", "mock", "moto", "myst-parser"]
test = ["codecov", "coverage", "ipython", "ipykernel", "ipywidgets", "pytest (>=4.1)", "pytest-cov (>=2.6.1)", "check-manifest", "flake8", "mypy", "tox", "xmltodict", "pip (>=18.1)", "wheel (>=0.31.0)", "setuptools (>=38.6.0)", "twine (>=1.11.0)", "black"]

[[package]]
name = "nbconvert"
version = "6.0.7"
description = "Converting Jupyter Notebooks"
category = "main"
optional = false
python-versions = ">=3.6"

[package.dependencies]
bleach = "*"
defusedxml = "*"
entrypoints = ">=0.2.2"
jinja2 = ">=2.4"
jupyter-core = "*"
jupyterlab-pygments = "*"
mistune = ">=0.8.1,<2"
nbclient = ">=0.5.0,<0.6.0"
nbformat = ">=4.4"
pandocfilters = ">=1.4.1"
pygments = ">=2.4.1"
testpath = "*"
traitlets = ">=4.2"

[package.extras]
all = ["pytest", "pytest-cov", "pytest-dependency", "ipykernel", "ipywidgets (>=7)", "pyppeteer (==0.2.2)", "tornado (>=4.0)", "sphinx (>=1.5.1)", "sphinx-rtd-theme", "nbsphinx (>=0.2.12)", "ipython"]
docs = ["sphinx (>=1.5.1)", "sphinx-rtd-theme", "nbsphinx (>=0.2.12)", "ipython"]
serve = ["tornado (>=4.0)"]
test = ["pytest", "pytest-cov", "pytest-dependency", "ipykernel", "ipywidgets (>=7)", "pyppeteer (==0.2.2)"]
webpdf = ["pyppeteer (==0.2.2)"]

[[package]]
name = "nbformat"
version = "5.1.3"
description = "The Jupyter Notebook format"
category = "main"
optional = false
python-versions = ">=3.5"

[package.dependencies]
ipython-genutils = "*"
jsonschema = ">=2.4,<2.5.0 || >2.5.0"
jupyter-core = "*"
traitlets = ">=4.1"

[package.extras]
fast = ["fastjsonschema"]
test = ["check-manifest", "fastjsonschema", "testpath", "pytest", "pytest-cov"]

[[package]]
name = "nest-asyncio"
version = "1.5.4"
description = "Patch asyncio to allow nested event loops"
category = "main"
optional = false
python-versions = ">=3.5"

[[package]]
name = "nodeenv"
version = "1.6.0"
description = "Node.js virtual environment builder"
category = "dev"
optional = false
python-versions = "*"

[[package]]
name = "notebook"
version = "6.4.8"
description = "A web-based notebook environment for interactive computing"
category = "main"
optional = false
python-versions = ">=3.6"

[package.dependencies]
argon2-cffi = "*"
ipykernel = "*"
ipython-genutils = "*"
jinja2 = "*"
jupyter-client = ">=5.3.4"
jupyter-core = ">=4.6.1"
nbconvert = "*"
nbformat = "*"
nest-asyncio = ">=1.5"
prometheus-client = "*"
pyzmq = ">=17"
Send2Trash = ">=1.8.0"
terminado = ">=0.8.3"
tornado = ">=6.1"
traitlets = ">=4.2.1"

[package.extras]
docs = ["sphinx", "nbsphinx", "sphinxcontrib-github-alt", "sphinx-rtd-theme", "myst-parser"]
json-logging = ["json-logging"]
test = ["pytest", "coverage", "requests", "nbval", "selenium", "pytest-cov", "requests-unixsocket"]

[[package]]
<<<<<<< HEAD
name = "numba"
version = "0.53.1"
description = "compiling Python code using LLVM"
category = "main"
optional = false
python-versions = ">=3.6,<3.10"

[package.dependencies]
llvmlite = ">=0.36.0rc1,<0.37"
numpy = ">=1.15"

[[package]]
name = "numexpr"
version = "2.7.3"
=======
name = "numexpr"
version = "2.8.1"
>>>>>>> d5872855
description = "Fast numerical expression evaluator for NumPy"
category = "main"
optional = false
python-versions = "*"

[package.dependencies]
<<<<<<< HEAD
numpy = ">=1.7"
=======
numpy = ">=1.13.3"
packaging = "*"
>>>>>>> d5872855

[[package]]
name = "numpy"
version = "1.19.5"
description = "NumPy is the fundamental package for array computing with Python."
category = "main"
optional = false
python-versions = ">=3.6"

[[package]]
name = "packaging"
version = "21.3"
description = "Core utilities for Python packages"
category = "main"
optional = false
python-versions = ">=3.6"

[package.dependencies]
pyparsing = ">=2.0.2,<3.0.5 || >3.0.5"

[[package]]
name = "pandas"
version = "1.1.5"
description = "Powerful data structures for data analysis, time series, and statistics"
category = "main"
optional = false
python-versions = ">=3.6.1"

[package.dependencies]
numpy = ">=1.15.4"
python-dateutil = ">=2.7.3"
pytz = ">=2017.2"

[package.extras]
test = ["pytest (>=4.0.2)", "pytest-xdist", "hypothesis (>=3.58)"]

[[package]]
name = "pandocfilters"
version = "1.5.0"
description = "Utilities for writing pandoc filters in python"
category = "main"
optional = false
python-versions = ">=2.7, !=3.0.*, !=3.1.*, !=3.2.*, !=3.3.*"

[[package]]
name = "parso"
version = "0.7.1"
description = "A Python Parser"
category = "main"
optional = false
python-versions = ">=2.7, !=3.0.*, !=3.1.*, !=3.2.*, !=3.3.*"

[package.extras]
testing = ["docopt", "pytest (>=3.0.7)"]

[[package]]
name = "pathspec"
version = "0.9.0"
description = "Utility library for gitignore style pattern matching of file paths."
category = "dev"
optional = false
python-versions = "!=3.0.*,!=3.1.*,!=3.2.*,!=3.3.*,!=3.4.*,>=2.7"

[[package]]
name = "pexpect"
version = "4.8.0"
description = "Pexpect allows easy control of interactive console applications."
category = "main"
optional = false
python-versions = "*"

[package.dependencies]
ptyprocess = ">=0.5"

[[package]]
name = "pickleshare"
version = "0.7.5"
description = "Tiny 'shelve'-like database with concurrency support"
category = "main"
optional = false
python-versions = "*"

[[package]]
name = "pillow"
version = "8.4.0"
description = "Python Imaging Library (Fork)"
category = "main"
optional = false
python-versions = ">=3.6"

[[package]]
name = "platformdirs"
version = "2.4.0"
description = "A small Python module for determining appropriate platform-specific dirs, e.g. a \"user data dir\"."
category = "dev"
optional = false
python-versions = ">=3.6"

[package.extras]
docs = ["Sphinx (>=4)", "furo (>=2021.7.5b38)", "proselint (>=0.10.2)", "sphinx-autodoc-typehints (>=1.12)"]
test = ["appdirs (==1.4.4)", "pytest (>=6)", "pytest-cov (>=2.7)", "pytest-mock (>=3.6)"]

[[package]]
name = "pluggy"
version = "0.13.1"
description = "plugin and hook calling mechanisms for python"
category = "dev"
optional = false
python-versions = ">=2.7, !=3.0.*, !=3.1.*, !=3.2.*, !=3.3.*"

[package.dependencies]
importlib-metadata = {version = ">=0.12", markers = "python_version < \"3.8\""}

[package.extras]
dev = ["pre-commit", "tox"]

[[package]]
name = "pre-commit"
version = "2.17.0"
description = "A framework for managing and maintaining multi-language pre-commit hooks."
category = "dev"
optional = false
python-versions = ">=3.6.1"

[package.dependencies]
cfgv = ">=2.0.0"
identify = ">=1.0.0"
importlib-metadata = {version = "*", markers = "python_version < \"3.8\""}
importlib-resources = {version = "<5.3", markers = "python_version < \"3.7\""}
nodeenv = ">=0.11.1"
pyyaml = ">=5.1"
toml = "*"
virtualenv = ">=20.0.8"

[[package]]
name = "prometheus-client"
version = "0.13.0"
description = "Python client for the Prometheus monitoring system."
category = "main"
optional = false
python-versions = ">=3.6"

[package.extras]
twisted = ["twisted"]

[[package]]
name = "prompt-toolkit"
version = "3.0.24"
description = "Library for building powerful interactive command lines in Python"
category = "main"
optional = false
python-versions = ">=3.6.2"

[package.dependencies]
wcwidth = "*"

[[package]]
name = "ptyprocess"
version = "0.7.0"
description = "Run a subprocess in a pseudo terminal"
category = "main"
optional = false
python-versions = "*"

[[package]]
name = "py"
version = "1.11.0"
description = "library with cross-python path, ini-parsing, io, code, log facilities"
category = "main"
optional = false
python-versions = ">=2.7, !=3.0.*, !=3.1.*, !=3.2.*, !=3.3.*, !=3.4.*"

[[package]]
name = "pycodestyle"
version = "2.8.0"
description = "Python style guide checker"
category = "dev"
optional = false
python-versions = ">=2.7, !=3.0.*, !=3.1.*, !=3.2.*, !=3.3.*, !=3.4.*"

[[package]]
name = "pycparser"
version = "2.21"
description = "C parser in Python"
category = "main"
optional = false
python-versions = ">=2.7, !=3.0.*, !=3.1.*, !=3.2.*, !=3.3.*"

[[package]]
name = "pydantic"
version = "1.9.0"
description = "Data validation and settings management using python 3.6 type hinting"
category = "main"
optional = false
python-versions = ">=3.6.1"

[package.dependencies]
dataclasses = {version = ">=0.6", markers = "python_version < \"3.7\""}
typing-extensions = ">=3.7.4.3"

[package.extras]
dotenv = ["python-dotenv (>=0.10.4)"]
email = ["email-validator (>=1.0.3)"]

[[package]]
name = "pyflakes"
version = "2.4.0"
description = "passive checker of Python programs"
category = "dev"
optional = false
python-versions = ">=2.7, !=3.0.*, !=3.1.*, !=3.2.*, !=3.3.*"

[[package]]
name = "pygments"
version = "2.11.2"
description = "Pygments is a syntax highlighting package written in Python."
category = "main"
optional = false
python-versions = ">=3.5"

[[package]]
name = "pyparsing"
version = "3.0.7"
description = "Python parsing module"
category = "main"
optional = false
python-versions = ">=3.6"

[package.extras]
diagrams = ["jinja2", "railroad-diagrams"]

[[package]]
name = "pyrsistent"
version = "0.18.0"
description = "Persistent/Functional/Immutable data structures"
category = "main"
optional = false
python-versions = ">=3.6"

[[package]]
name = "pytest"
version = "5.4.3"
description = "pytest: simple powerful testing with Python"
category = "dev"
optional = false
python-versions = ">=3.5"

[package.dependencies]
atomicwrites = {version = ">=1.0", markers = "sys_platform == \"win32\""}
attrs = ">=17.4.0"
colorama = {version = "*", markers = "sys_platform == \"win32\""}
importlib-metadata = {version = ">=0.12", markers = "python_version < \"3.8\""}
more-itertools = ">=4.0.0"
packaging = "*"
pluggy = ">=0.12,<1.0"
py = ">=1.5.0"
wcwidth = "*"

[package.extras]
checkqa-mypy = ["mypy (==v0.761)"]
testing = ["argcomplete", "hypothesis (>=3.56)", "mock", "nose", "requests", "xmlschema"]

[[package]]
name = "python-dateutil"
version = "2.8.2"
description = "Extensions to the standard Python datetime module"
category = "main"
optional = false
python-versions = "!=3.0.*,!=3.1.*,!=3.2.*,>=2.7"

[package.dependencies]
six = ">=1.5"

[[package]]
name = "python-levenshtein"
version = "0.12.2"
description = "Python extension for computing string edit distances and similarities."
category = "main"
optional = false
python-versions = "*"

[[package]]
name = "pytz"
version = "2021.3"
description = "World timezone definitions, modern and historical"
category = "main"
optional = false
python-versions = "*"

[[package]]
name = "pywin32"
version = "303"
description = "Python for Window Extensions"
category = "main"
optional = false
python-versions = "*"

[[package]]
name = "pywinpty"
version = "2.0.1"
description = "Pseudo terminal support for Windows from Python."
category = "main"
optional = false
python-versions = ">=3.6"

[[package]]
name = "pyyaml"
version = "6.0"
description = "YAML parser and emitter for Python"
category = "dev"
optional = false
python-versions = ">=3.6"

[[package]]
name = "pyzmq"
version = "22.3.0"
description = "Python bindings for 0MQ"
category = "main"
optional = false
python-versions = ">=3.6"

[package.dependencies]
cffi = {version = "*", markers = "implementation_name == \"pypy\""}
py = {version = "*", markers = "implementation_name == \"pypy\""}

[[package]]
name = "requests"
version = "2.27.1"
description = "Python HTTP for Humans."
category = "main"
optional = false
python-versions = ">=2.7, !=3.0.*, !=3.1.*, !=3.2.*, !=3.3.*, !=3.4.*, !=3.5.*"

[package.dependencies]
certifi = ">=2017.4.17"
charset-normalizer = {version = ">=2.0.0,<2.1.0", markers = "python_version >= \"3\""}
idna = {version = ">=2.5,<4", markers = "python_version >= \"3\""}
urllib3 = ">=1.21.1,<1.27"

[package.extras]
socks = ["PySocks (>=1.5.6,!=1.5.7)", "win-inet-pton"]
use_chardet_on_py3 = ["chardet (>=3.0.2,<5)"]

[[package]]
name = "scikit-learn"
version = "0.23.0"
description = "A set of python modules for machine learning and data mining"
category = "main"
optional = false
python-versions = ">=3.6"

[package.dependencies]
joblib = ">=0.11"
numpy = ">=1.13.3"
scipy = ">=0.19.1"
threadpoolctl = ">=2.0.0"

[package.extras]
alldeps = ["numpy (>=1.13.3)", "scipy (>=0.19.1)"]

[[package]]
name = "scipy"
version = "1.5.4"
description = "SciPy: Scientific Library for Python"
category = "main"
optional = false
python-versions = ">=3.6"

[package.dependencies]
numpy = ">=1.14.5"

[[package]]
name = "seaborn"
version = "0.11.2"
description = "seaborn: statistical data visualization"
category = "main"
optional = false
python-versions = ">=3.6"

[package.dependencies]
matplotlib = ">=2.2"
numpy = ">=1.15"
pandas = ">=0.23"
scipy = ">=1.0"

[[package]]
name = "send2trash"
version = "1.8.0"
description = "Send file to trash natively under Mac OS X, Windows and Linux."
category = "main"
optional = false
python-versions = "*"

[package.extras]
nativelib = ["pyobjc-framework-cocoa", "pywin32"]
objc = ["pyobjc-framework-cocoa"]
win32 = ["pywin32"]

[[package]]
name = "six"
version = "1.16.0"
description = "Python 2 and 3 compatibility utilities"
category = "main"
optional = false
python-versions = ">=2.7, !=3.0.*, !=3.1.*, !=3.2.*"

[[package]]
name = "sniffio"
version = "1.2.0"
description = "Sniff out which async library your code is running under"
category = "main"
optional = false
python-versions = ">=3.5"

[package.dependencies]
contextvars = {version = ">=2.1", markers = "python_version < \"3.7\""}

[[package]]
name = "terminado"
version = "0.12.1"
description = "Tornado websocket backend for the Xterm.js Javascript terminal emulator library."
category = "main"
optional = false
python-versions = ">=3.6"

[package.dependencies]
ptyprocess = {version = "*", markers = "os_name != \"nt\""}
pywinpty = {version = ">=1.1.0", markers = "os_name == \"nt\""}
tornado = ">=4"

[package.extras]
test = ["pytest"]

[[package]]
name = "testpath"
version = "0.5.0"
description = "Test utilities for code working with files and commands"
category = "main"
optional = false
python-versions = ">= 3.5"

[package.extras]
test = ["pytest", "pathlib2"]

[[package]]
name = "threadpoolctl"
version = "3.0.0"
description = "threadpoolctl"
category = "main"
optional = false
python-versions = ">=3.6"

[[package]]
name = "toml"
version = "0.10.2"
description = "Python Library for Tom's Obvious, Minimal Language"
category = "dev"
optional = false
python-versions = ">=2.6, !=3.0.*, !=3.1.*, !=3.2.*"

[[package]]
name = "tomli"
version = "1.2.3"
description = "A lil' TOML parser"
category = "dev"
optional = false
python-versions = ">=3.6"

[[package]]
name = "tornado"
version = "6.1"
description = "Tornado is a Python web framework and asynchronous networking library, originally developed at FriendFeed."
category = "main"
optional = false
python-versions = ">= 3.5"

[[package]]
name = "tqdm"
version = "4.62.3"
description = "Fast, Extensible Progress Meter"
category = "main"
optional = false
python-versions = "!=3.0.*,!=3.1.*,!=3.2.*,!=3.3.*,>=2.7"

[package.dependencies]
colorama = {version = "*", markers = "platform_system == \"Windows\""}

[package.extras]
dev = ["py-make (>=0.1.0)", "twine", "wheel"]
notebook = ["ipywidgets (>=6)"]
telegram = ["requests"]

[[package]]
name = "traitlets"
version = "4.3.3"
description = "Traitlets Python config system"
category = "main"
optional = false
python-versions = "*"

[package.dependencies]
decorator = "*"
ipython-genutils = "*"
six = "*"

[package.extras]
test = ["pytest", "mock"]

[[package]]
name = "tslearn"
version = "0.5.2"
description = "A machine learning toolkit dedicated to time-series data"
category = "main"
optional = false
python-versions = "*"

[package.dependencies]
Cython = "*"
joblib = "*"
numba = "*"
numpy = "*"
scikit-learn = "*"
scipy = "*"

[package.extras]
tests = ["pytest"]

[[package]]
name = "typed-ast"
version = "1.4.3"
description = "a fork of Python 2 and 3 ast modules with type comment support"
category = "dev"
optional = false
python-versions = "*"

[[package]]
name = "types-dataclasses"
version = "0.6.4"
description = "Typing stubs for dataclasses"
category = "dev"
optional = false
python-versions = "*"

[[package]]
name = "typing-extensions"
version = "4.0.1"
description = "Backported and Experimental Type Hints for Python 3.6+"
category = "main"
optional = false
python-versions = ">=3.6"

[[package]]
name = "urllib3"
version = "1.26.8"
description = "HTTP library with thread-safe connection pooling, file post, and more."
category = "main"
optional = false
python-versions = ">=2.7, !=3.0.*, !=3.1.*, !=3.2.*, !=3.3.*, !=3.4.*, <4"

[package.extras]
brotli = ["brotlipy (>=0.6.0)"]
secure = ["pyOpenSSL (>=0.14)", "cryptography (>=1.3.4)", "idna (>=2.0.0)", "certifi", "ipaddress"]
socks = ["PySocks (>=1.5.6,!=1.5.7,<2.0)"]

[[package]]
name = "virtualenv"
version = "20.13.0"
description = "Virtual Python Environment builder"
category = "dev"
optional = false
python-versions = "!=3.0.*,!=3.1.*,!=3.2.*,!=3.3.*,!=3.4.*,>=2.7"

[package.dependencies]
distlib = ">=0.3.1,<1"
filelock = ">=3.2,<4"
importlib-metadata = {version = ">=0.12", markers = "python_version < \"3.8\""}
importlib-resources = {version = ">=1.0", markers = "python_version < \"3.7\""}
platformdirs = ">=2,<3"
six = ">=1.9.0,<2"

[package.extras]
docs = ["proselint (>=0.10.2)", "sphinx (>=3)", "sphinx-argparse (>=0.2.5)", "sphinx-rtd-theme (>=0.4.3)", "towncrier (>=21.3)"]
testing = ["coverage (>=4)", "coverage-enable-subprocess (>=1)", "flaky (>=3)", "pytest (>=4)", "pytest-env (>=0.6.2)", "pytest-freezegun (>=0.4.1)", "pytest-mock (>=2)", "pytest-randomly (>=1)", "pytest-timeout (>=1)", "packaging (>=20.0)"]

[[package]]
name = "wcwidth"
version = "0.2.5"
description = "Measures the displayed width of unicode strings in a terminal"
category = "main"
optional = false
python-versions = "*"

[[package]]
name = "webencodings"
version = "0.5.1"
description = "Character encoding aliases for legacy web content"
category = "main"
optional = false
python-versions = "*"

[[package]]
name = "websocket-client"
version = "1.2.3"
description = "WebSocket client for Python with low level API options"
category = "main"
optional = false
python-versions = ">=3.6"

[package.extras]
docs = ["Sphinx (>=3.4)", "sphinx-rtd-theme (>=0.5)"]
optional = ["python-socks", "wsaccel"]
test = ["websockets"]

[[package]]
name = "widgetsnbextension"
version = "3.5.2"
description = "IPython HTML widgets for Jupyter"
category = "main"
optional = false
python-versions = "*"

[package.dependencies]
notebook = ">=4.4.1"

[[package]]
name = "zipp"
version = "3.6.0"
description = "Backport of pathlib-compatible object wrapper for zip files"
category = "main"
optional = false
python-versions = ">=3.6"

[package.extras]
docs = ["sphinx", "jaraco.packaging (>=8.2)", "rst.linker (>=1.9)"]
testing = ["pytest (>=4.6)", "pytest-checkdocs (>=2.4)", "pytest-flake8", "pytest-cov", "pytest-enabler (>=1.0.1)", "jaraco.itertools", "func-timeout", "pytest-black (>=0.3.7)", "pytest-mypy"]

[metadata]
lock-version = "1.1"
python-versions = "3.6.9"
<<<<<<< HEAD
content-hash = "1591fc129544579b65e279fbdefff4ec569f12c298c4c23feb96dc371da3c1ac"
=======
content-hash = "5dc0f437c0987071d9287319280f056b88861fc5e5f8ee97abf57f115df1d950"
>>>>>>> d5872855

[metadata.files]
anyio = [
    {file = "anyio-3.5.0-py3-none-any.whl", hash = "sha256:b5fa16c5ff93fa1046f2eeb5bbff2dad4d3514d6cda61d02816dba34fa8c3c2e"},
    {file = "anyio-3.5.0.tar.gz", hash = "sha256:a0aeffe2fb1fdf374a8e4b471444f0f3ac4fb9f5a5b542b48824475e0042a5a6"},
]
appnope = [
    {file = "appnope-0.1.2-py2.py3-none-any.whl", hash = "sha256:93aa393e9d6c54c5cd570ccadd8edad61ea0c4b9ea7a01409020c9aa019eb442"},
    {file = "appnope-0.1.2.tar.gz", hash = "sha256:dd83cd4b5b460958838f6eb3000c660b1f9caf2a5b1de4264e941512f603258a"},
]
argon2-cffi = [
    {file = "argon2-cffi-21.3.0.tar.gz", hash = "sha256:d384164d944190a7dd7ef22c6aa3ff197da12962bd04b17f64d4e93d934dba5b"},
    {file = "argon2_cffi-21.3.0-py3-none-any.whl", hash = "sha256:8c976986f2c5c0e5000919e6de187906cfd81fb1c72bf9d88c01177e77da7f80"},
]
argon2-cffi-bindings = [
    {file = "argon2-cffi-bindings-21.2.0.tar.gz", hash = "sha256:bb89ceffa6c791807d1305ceb77dbfacc5aa499891d2c55661c6459651fc39e3"},
    {file = "argon2_cffi_bindings-21.2.0-cp36-abi3-macosx_10_9_x86_64.whl", hash = "sha256:ccb949252cb2ab3a08c02024acb77cfb179492d5701c7cbdbfd776124d4d2367"},
    {file = "argon2_cffi_bindings-21.2.0-cp36-abi3-manylinux_2_17_aarch64.manylinux2014_aarch64.whl", hash = "sha256:9524464572e12979364b7d600abf96181d3541da11e23ddf565a32e70bd4dc0d"},
    {file = "argon2_cffi_bindings-21.2.0-cp36-abi3-manylinux_2_17_x86_64.manylinux2014_x86_64.whl", hash = "sha256:b746dba803a79238e925d9046a63aa26bf86ab2a2fe74ce6b009a1c3f5c8f2ae"},
    {file = "argon2_cffi_bindings-21.2.0-cp36-abi3-manylinux_2_5_i686.manylinux1_i686.manylinux_2_17_i686.manylinux2014_i686.whl", hash = "sha256:58ed19212051f49a523abb1dbe954337dc82d947fb6e5a0da60f7c8471a8476c"},
    {file = "argon2_cffi_bindings-21.2.0-cp36-abi3-musllinux_1_1_aarch64.whl", hash = "sha256:bd46088725ef7f58b5a1ef7ca06647ebaf0eb4baff7d1d0d177c6cc8744abd86"},
    {file = "argon2_cffi_bindings-21.2.0-cp36-abi3-musllinux_1_1_i686.whl", hash = "sha256:8cd69c07dd875537a824deec19f978e0f2078fdda07fd5c42ac29668dda5f40f"},
    {file = "argon2_cffi_bindings-21.2.0-cp36-abi3-musllinux_1_1_x86_64.whl", hash = "sha256:f1152ac548bd5b8bcecfb0b0371f082037e47128653df2e8ba6e914d384f3c3e"},
    {file = "argon2_cffi_bindings-21.2.0-cp36-abi3-win32.whl", hash = "sha256:603ca0aba86b1349b147cab91ae970c63118a0f30444d4bc80355937c950c082"},
    {file = "argon2_cffi_bindings-21.2.0-cp36-abi3-win_amd64.whl", hash = "sha256:b2ef1c30440dbbcba7a5dc3e319408b59676e2e039e2ae11a8775ecf482b192f"},
    {file = "argon2_cffi_bindings-21.2.0-cp38-abi3-macosx_10_9_universal2.whl", hash = "sha256:e415e3f62c8d124ee16018e491a009937f8cf7ebf5eb430ffc5de21b900dad93"},
    {file = "argon2_cffi_bindings-21.2.0-pp37-pypy37_pp73-macosx_10_9_x86_64.whl", hash = "sha256:3e385d1c39c520c08b53d63300c3ecc28622f076f4c2b0e6d7e796e9f6502194"},
    {file = "argon2_cffi_bindings-21.2.0-pp37-pypy37_pp73-manylinux_2_17_aarch64.manylinux2014_aarch64.whl", hash = "sha256:2c3e3cc67fdb7d82c4718f19b4e7a87123caf8a93fde7e23cf66ac0337d3cb3f"},
    {file = "argon2_cffi_bindings-21.2.0-pp37-pypy37_pp73-manylinux_2_17_x86_64.manylinux2014_x86_64.whl", hash = "sha256:6a22ad9800121b71099d0fb0a65323810a15f2e292f2ba450810a7316e128ee5"},
    {file = "argon2_cffi_bindings-21.2.0-pp37-pypy37_pp73-manylinux_2_5_i686.manylinux1_i686.manylinux_2_17_i686.manylinux2014_i686.whl", hash = "sha256:f9f8b450ed0547e3d473fdc8612083fd08dd2120d6ac8f73828df9b7d45bb351"},
    {file = "argon2_cffi_bindings-21.2.0-pp37-pypy37_pp73-win_amd64.whl", hash = "sha256:93f9bf70084f97245ba10ee36575f0c3f1e7d7724d67d8e5b08e61787c320ed7"},
    {file = "argon2_cffi_bindings-21.2.0-pp38-pypy38_pp73-macosx_10_9_x86_64.whl", hash = "sha256:3b9ef65804859d335dc6b31582cad2c5166f0c3e7975f324d9ffaa34ee7e6583"},
    {file = "argon2_cffi_bindings-21.2.0-pp38-pypy38_pp73-manylinux_2_17_aarch64.manylinux2014_aarch64.whl", hash = "sha256:d4966ef5848d820776f5f562a7d45fdd70c2f330c961d0d745b784034bd9f48d"},
    {file = "argon2_cffi_bindings-21.2.0-pp38-pypy38_pp73-manylinux_2_17_x86_64.manylinux2014_x86_64.whl", hash = "sha256:20ef543a89dee4db46a1a6e206cd015360e5a75822f76df533845c3cbaf72670"},
    {file = "argon2_cffi_bindings-21.2.0-pp38-pypy38_pp73-manylinux_2_5_i686.manylinux1_i686.manylinux_2_17_i686.manylinux2014_i686.whl", hash = "sha256:ed2937d286e2ad0cc79a7087d3c272832865f779430e0cc2b4f3718d3159b0cb"},
    {file = "argon2_cffi_bindings-21.2.0-pp38-pypy38_pp73-win_amd64.whl", hash = "sha256:5e00316dabdaea0b2dd82d141cc66889ced0cdcbfa599e8b471cf22c620c329a"},
]
async-generator = [
    {file = "async_generator-1.10-py3-none-any.whl", hash = "sha256:01c7bf666359b4967d2cda0000cc2e4af16a0ae098cbffcb8472fb9e8ad6585b"},
    {file = "async_generator-1.10.tar.gz", hash = "sha256:6ebb3d106c12920aaae42ccb6f787ef5eefdcdd166ea3d628fa8476abe712144"},
]
atomicwrites = [
    {file = "atomicwrites-1.4.0-py2.py3-none-any.whl", hash = "sha256:6d1784dea7c0c8d4a5172b6c620f40b6e4cbfdf96d783691f2e1302a7b88e197"},
    {file = "atomicwrites-1.4.0.tar.gz", hash = "sha256:ae70396ad1a434f9c7046fd2dd196fc04b12f9e91ffb859164193be8b6168a7a"},
]
attrs = [
    {file = "attrs-21.4.0-py2.py3-none-any.whl", hash = "sha256:2d27e3784d7a565d36ab851fe94887c5eccd6a463168875832a1be79c82828b4"},
    {file = "attrs-21.4.0.tar.gz", hash = "sha256:626ba8234211db98e869df76230a137c4c40a12d72445c45d5f5b716f076e2fd"},
]
babel = [
    {file = "Babel-2.9.1-py2.py3-none-any.whl", hash = "sha256:ab49e12b91d937cd11f0b67cb259a57ab4ad2b59ac7a3b41d6c06c0ac5b0def9"},
    {file = "Babel-2.9.1.tar.gz", hash = "sha256:bc0c176f9f6a994582230df350aa6e05ba2ebe4b3ac317eab29d9be5d2768da0"},
]
backcall = [
    {file = "backcall-0.2.0-py2.py3-none-any.whl", hash = "sha256:fbbce6a29f263178a1f7915c1940bde0ec2b2a967566fe1c65c1dfb7422bd255"},
    {file = "backcall-0.2.0.tar.gz", hash = "sha256:5cbdbf27be5e7cfadb448baf0aa95508f91f2bbc6c6437cd9cd06e2a4c215e1e"},
]
black = [
    {file = "black-21.12b0-py3-none-any.whl", hash = "sha256:a615e69ae185e08fdd73e4715e260e2479c861b5740057fde6e8b4e3b7dd589f"},
    {file = "black-21.12b0.tar.gz", hash = "sha256:77b80f693a569e2e527958459634f18df9b0ba2625ba4e0c2d5da5be42e6f2b3"},
]
bleach = [
    {file = "bleach-4.1.0-py2.py3-none-any.whl", hash = "sha256:4d2651ab93271d1129ac9cbc679f524565cc8a1b791909c4a51eac4446a15994"},
    {file = "bleach-4.1.0.tar.gz", hash = "sha256:0900d8b37eba61a802ee40ac0061f8c2b5dee29c1927dd1d233e075ebf5a71da"},
]
bottleneck = [
    {file = "Bottleneck-1.3.2.tar.gz", hash = "sha256:20179f0b66359792ea283b69aa16366419132f3b6cf3adadc0c48e2e8118e573"},
]
certifi = [
    {file = "certifi-2021.10.8-py2.py3-none-any.whl", hash = "sha256:d62a0163eb4c2344ac042ab2bdf75399a71a2d8c7d47eac2e2ee91b9d6339569"},
    {file = "certifi-2021.10.8.tar.gz", hash = "sha256:78884e7c1d4b00ce3cea67b44566851c4343c120abd683433ce934a68ea58872"},
]
cffi = [
    {file = "cffi-1.15.0-cp27-cp27m-macosx_10_9_x86_64.whl", hash = "sha256:c2502a1a03b6312837279c8c1bd3ebedf6c12c4228ddbad40912d671ccc8a962"},
    {file = "cffi-1.15.0-cp27-cp27m-manylinux1_i686.whl", hash = "sha256:23cfe892bd5dd8941608f93348c0737e369e51c100d03718f108bf1add7bd6d0"},
    {file = "cffi-1.15.0-cp27-cp27m-manylinux1_x86_64.whl", hash = "sha256:41d45de54cd277a7878919867c0f08b0cf817605e4eb94093e7516505d3c8d14"},
    {file = "cffi-1.15.0-cp27-cp27m-win32.whl", hash = "sha256:4a306fa632e8f0928956a41fa8e1d6243c71e7eb59ffbd165fc0b41e316b2474"},
    {file = "cffi-1.15.0-cp27-cp27m-win_amd64.whl", hash = "sha256:e7022a66d9b55e93e1a845d8c9eba2a1bebd4966cd8bfc25d9cd07d515b33fa6"},
    {file = "cffi-1.15.0-cp27-cp27mu-manylinux1_i686.whl", hash = "sha256:14cd121ea63ecdae71efa69c15c5543a4b5fbcd0bbe2aad864baca0063cecf27"},
    {file = "cffi-1.15.0-cp27-cp27mu-manylinux1_x86_64.whl", hash = "sha256:d4d692a89c5cf08a8557fdeb329b82e7bf609aadfaed6c0d79f5a449a3c7c023"},
    {file = "cffi-1.15.0-cp310-cp310-macosx_10_9_x86_64.whl", hash = "sha256:0104fb5ae2391d46a4cb082abdd5c69ea4eab79d8d44eaaf79f1b1fd806ee4c2"},
    {file = "cffi-1.15.0-cp310-cp310-macosx_11_0_arm64.whl", hash = "sha256:91ec59c33514b7c7559a6acda53bbfe1b283949c34fe7440bcf917f96ac0723e"},
    {file = "cffi-1.15.0-cp310-cp310-manylinux_2_12_i686.manylinux2010_i686.whl", hash = "sha256:f5c7150ad32ba43a07c4479f40241756145a1f03b43480e058cfd862bf5041c7"},
    {file = "cffi-1.15.0-cp310-cp310-manylinux_2_12_x86_64.manylinux2010_x86_64.whl", hash = "sha256:00c878c90cb53ccfaae6b8bc18ad05d2036553e6d9d1d9dbcf323bbe83854ca3"},
    {file = "cffi-1.15.0-cp310-cp310-manylinux_2_17_aarch64.manylinux2014_aarch64.whl", hash = "sha256:abb9a20a72ac4e0fdb50dae135ba5e77880518e742077ced47eb1499e29a443c"},
    {file = "cffi-1.15.0-cp310-cp310-manylinux_2_17_ppc64le.manylinux2014_ppc64le.whl", hash = "sha256:a5263e363c27b653a90078143adb3d076c1a748ec9ecc78ea2fb916f9b861962"},
    {file = "cffi-1.15.0-cp310-cp310-manylinux_2_17_s390x.manylinux2014_s390x.whl", hash = "sha256:f54a64f8b0c8ff0b64d18aa76675262e1700f3995182267998c31ae974fbc382"},
    {file = "cffi-1.15.0-cp310-cp310-win32.whl", hash = "sha256:c21c9e3896c23007803a875460fb786118f0cdd4434359577ea25eb556e34c55"},
    {file = "cffi-1.15.0-cp310-cp310-win_amd64.whl", hash = "sha256:5e069f72d497312b24fcc02073d70cb989045d1c91cbd53979366077959933e0"},
    {file = "cffi-1.15.0-cp36-cp36m-macosx_10_9_x86_64.whl", hash = "sha256:64d4ec9f448dfe041705426000cc13e34e6e5bb13736e9fd62e34a0b0c41566e"},
    {file = "cffi-1.15.0-cp36-cp36m-manylinux_2_17_aarch64.manylinux2014_aarch64.whl", hash = "sha256:2756c88cbb94231c7a147402476be2c4df2f6078099a6f4a480d239a8817ae39"},
    {file = "cffi-1.15.0-cp36-cp36m-manylinux_2_17_ppc64le.manylinux2014_ppc64le.whl", hash = "sha256:3b96a311ac60a3f6be21d2572e46ce67f09abcf4d09344c49274eb9e0bf345fc"},
    {file = "cffi-1.15.0-cp36-cp36m-manylinux_2_17_s390x.manylinux2014_s390x.whl", hash = "sha256:75e4024375654472cc27e91cbe9eaa08567f7fbdf822638be2814ce059f58032"},
    {file = "cffi-1.15.0-cp36-cp36m-manylinux_2_5_i686.manylinux1_i686.whl", hash = "sha256:59888172256cac5629e60e72e86598027aca6bf01fa2465bdb676d37636573e8"},
    {file = "cffi-1.15.0-cp36-cp36m-manylinux_2_5_x86_64.manylinux1_x86_64.whl", hash = "sha256:27c219baf94952ae9d50ec19651a687b826792055353d07648a5695413e0c605"},
    {file = "cffi-1.15.0-cp36-cp36m-win32.whl", hash = "sha256:4958391dbd6249d7ad855b9ca88fae690783a6be9e86df65865058ed81fc860e"},
    {file = "cffi-1.15.0-cp36-cp36m-win_amd64.whl", hash = "sha256:f6f824dc3bce0edab5f427efcfb1d63ee75b6fcb7282900ccaf925be84efb0fc"},
    {file = "cffi-1.15.0-cp37-cp37m-macosx_10_9_x86_64.whl", hash = "sha256:06c48159c1abed75c2e721b1715c379fa3200c7784271b3c46df01383b593636"},
    {file = "cffi-1.15.0-cp37-cp37m-manylinux_2_12_i686.manylinux2010_i686.whl", hash = "sha256:c2051981a968d7de9dd2d7b87bcb9c939c74a34626a6e2f8181455dd49ed69e4"},
    {file = "cffi-1.15.0-cp37-cp37m-manylinux_2_12_x86_64.manylinux2010_x86_64.whl", hash = "sha256:fd8a250edc26254fe5b33be00402e6d287f562b6a5b2152dec302fa15bb3e997"},
    {file = "cffi-1.15.0-cp37-cp37m-manylinux_2_17_aarch64.manylinux2014_aarch64.whl", hash = "sha256:91d77d2a782be4274da750752bb1650a97bfd8f291022b379bb8e01c66b4e96b"},
    {file = "cffi-1.15.0-cp37-cp37m-manylinux_2_17_ppc64le.manylinux2014_ppc64le.whl", hash = "sha256:45db3a33139e9c8f7c09234b5784a5e33d31fd6907800b316decad50af323ff2"},
    {file = "cffi-1.15.0-cp37-cp37m-manylinux_2_17_s390x.manylinux2014_s390x.whl", hash = "sha256:263cc3d821c4ab2213cbe8cd8b355a7f72a8324577dc865ef98487c1aeee2bc7"},
    {file = "cffi-1.15.0-cp37-cp37m-win32.whl", hash = "sha256:17771976e82e9f94976180f76468546834d22a7cc404b17c22df2a2c81db0c66"},
    {file = "cffi-1.15.0-cp37-cp37m-win_amd64.whl", hash = "sha256:3415c89f9204ee60cd09b235810be700e993e343a408693e80ce7f6a40108029"},
    {file = "cffi-1.15.0-cp38-cp38-macosx_10_9_x86_64.whl", hash = "sha256:4238e6dab5d6a8ba812de994bbb0a79bddbdf80994e4ce802b6f6f3142fcc880"},
    {file = "cffi-1.15.0-cp38-cp38-manylinux_2_12_i686.manylinux2010_i686.whl", hash = "sha256:0808014eb713677ec1292301ea4c81ad277b6cdf2fdd90fd540af98c0b101d20"},
    {file = "cffi-1.15.0-cp38-cp38-manylinux_2_12_x86_64.manylinux2010_x86_64.whl", hash = "sha256:57e9ac9ccc3101fac9d6014fba037473e4358ef4e89f8e181f8951a2c0162024"},
    {file = "cffi-1.15.0-cp38-cp38-manylinux_2_17_aarch64.manylinux2014_aarch64.whl", hash = "sha256:8b6c2ea03845c9f501ed1313e78de148cd3f6cad741a75d43a29b43da27f2e1e"},
    {file = "cffi-1.15.0-cp38-cp38-manylinux_2_17_ppc64le.manylinux2014_ppc64le.whl", hash = "sha256:10dffb601ccfb65262a27233ac273d552ddc4d8ae1bf93b21c94b8511bffe728"},
    {file = "cffi-1.15.0-cp38-cp38-manylinux_2_17_s390x.manylinux2014_s390x.whl", hash = "sha256:786902fb9ba7433aae840e0ed609f45c7bcd4e225ebb9c753aa39725bb3e6ad6"},
    {file = "cffi-1.15.0-cp38-cp38-win32.whl", hash = "sha256:da5db4e883f1ce37f55c667e5c0de439df76ac4cb55964655906306918e7363c"},
    {file = "cffi-1.15.0-cp38-cp38-win_amd64.whl", hash = "sha256:181dee03b1170ff1969489acf1c26533710231c58f95534e3edac87fff06c443"},
    {file = "cffi-1.15.0-cp39-cp39-macosx_10_9_x86_64.whl", hash = "sha256:45e8636704eacc432a206ac7345a5d3d2c62d95a507ec70d62f23cd91770482a"},
    {file = "cffi-1.15.0-cp39-cp39-macosx_11_0_arm64.whl", hash = "sha256:31fb708d9d7c3f49a60f04cf5b119aeefe5644daba1cd2a0fe389b674fd1de37"},
    {file = "cffi-1.15.0-cp39-cp39-manylinux_2_12_i686.manylinux2010_i686.whl", hash = "sha256:6dc2737a3674b3e344847c8686cf29e500584ccad76204efea14f451d4cc669a"},
    {file = "cffi-1.15.0-cp39-cp39-manylinux_2_12_x86_64.manylinux2010_x86_64.whl", hash = "sha256:74fdfdbfdc48d3f47148976f49fab3251e550a8720bebc99bf1483f5bfb5db3e"},
    {file = "cffi-1.15.0-cp39-cp39-manylinux_2_17_aarch64.manylinux2014_aarch64.whl", hash = "sha256:ffaa5c925128e29efbde7301d8ecaf35c8c60ffbcd6a1ffd3a552177c8e5e796"},
    {file = "cffi-1.15.0-cp39-cp39-manylinux_2_17_ppc64le.manylinux2014_ppc64le.whl", hash = "sha256:3f7d084648d77af029acb79a0ff49a0ad7e9d09057a9bf46596dac9514dc07df"},
    {file = "cffi-1.15.0-cp39-cp39-manylinux_2_17_s390x.manylinux2014_s390x.whl", hash = "sha256:ef1f279350da2c586a69d32fc8733092fd32cc8ac95139a00377841f59a3f8d8"},
    {file = "cffi-1.15.0-cp39-cp39-win32.whl", hash = "sha256:2a23af14f408d53d5e6cd4e3d9a24ff9e05906ad574822a10563efcef137979a"},
    {file = "cffi-1.15.0-cp39-cp39-win_amd64.whl", hash = "sha256:3773c4d81e6e818df2efbc7dd77325ca0dcb688116050fb2b3011218eda36139"},
    {file = "cffi-1.15.0.tar.gz", hash = "sha256:920f0d66a896c2d99f0adbb391f990a84091179542c205fa53ce5787aff87954"},
]
cfgv = [
    {file = "cfgv-3.3.1-py2.py3-none-any.whl", hash = "sha256:c6a0883f3917a037485059700b9e75da2464e6c27051014ad85ba6aaa5884426"},
    {file = "cfgv-3.3.1.tar.gz", hash = "sha256:f5a830efb9ce7a445376bb66ec94c638a9787422f96264c98edc6bdeed8ab736"},
]
charset-normalizer = [
    {file = "charset-normalizer-2.0.10.tar.gz", hash = "sha256:876d180e9d7432c5d1dfd4c5d26b72f099d503e8fcc0feb7532c9289be60fcbd"},
    {file = "charset_normalizer-2.0.10-py3-none-any.whl", hash = "sha256:cb957888737fc0bbcd78e3df769addb41fd1ff8cf950dc9e7ad7793f1bf44455"},
]
click = [
    {file = "click-8.0.3-py3-none-any.whl", hash = "sha256:353f466495adaeb40b6b5f592f9f91cb22372351c84caeb068132442a4518ef3"},
    {file = "click-8.0.3.tar.gz", hash = "sha256:410e932b050f5eed773c4cda94de75971c89cdb3155a72a0831139a79e5ecb5b"},
]
colorama = [
    {file = "colorama-0.4.4-py2.py3-none-any.whl", hash = "sha256:9f47eda37229f68eee03b24b9748937c7dc3868f906e8ba69fbcbdd3bc5dc3e2"},
    {file = "colorama-0.4.4.tar.gz", hash = "sha256:5941b2b48a20143d2267e95b1c2a7603ce057ee39fd88e7329b0c292aa16869b"},
]
contextvars = [
    {file = "contextvars-2.4.tar.gz", hash = "sha256:f38c908aaa59c14335eeea12abea5f443646216c4e29380d7bf34d2018e2c39e"},
]
cycler = [
    {file = "cycler-0.11.0-py3-none-any.whl", hash = "sha256:3a27e95f763a428a739d2add979fa7494c912a32c17c4c38c4d5f082cad165a3"},
    {file = "cycler-0.11.0.tar.gz", hash = "sha256:9c87405839a19696e837b3b818fed3f5f69f16f1eec1a1ad77e043dcea9c772f"},
]
cython = [
    {file = "Cython-0.29.24-cp27-cp27m-macosx_10_9_x86_64.whl", hash = "sha256:6a2cf2ccccc25413864928dfd730c29db6f63eaf98206c1e600003a445ca7f58"},
    {file = "Cython-0.29.24-cp27-cp27m-manylinux1_i686.whl", hash = "sha256:b28f92e617f540d3f21f8fd479a9c6491be920ffff672a4c61b7fc4d7f749f39"},
    {file = "Cython-0.29.24-cp27-cp27m-manylinux1_x86_64.whl", hash = "sha256:37bcfa5df2a3009f49624695d917c3804fccbdfcdc5eda6378754a879711a4d5"},
    {file = "Cython-0.29.24-cp27-cp27m-win32.whl", hash = "sha256:9164aeef1af6f837e4fc20402a31d256188ba4d535e262c6cb78caf57ad744f8"},
    {file = "Cython-0.29.24-cp27-cp27m-win_amd64.whl", hash = "sha256:73ac33a4379056a02031baa4def255717fadb9181b5ac2b244792d53eae1c925"},
    {file = "Cython-0.29.24-cp27-cp27mu-manylinux1_i686.whl", hash = "sha256:09ac3087ac7a3d489ebcb3fb8402e00c13d1a3a1c6bc73fd3b0d756a3e341e79"},
    {file = "Cython-0.29.24-cp27-cp27mu-manylinux1_x86_64.whl", hash = "sha256:774cb8fd931ee1ba52c472bc1c19077cd6895c1b24014ae07bb27df59aed5ebe"},
    {file = "Cython-0.29.24-cp34-cp34m-win32.whl", hash = "sha256:5dd56d0be50073f0e54825a8bc3393852de0eed126339ecbca0ae149dba55cfc"},
    {file = "Cython-0.29.24-cp34-cp34m-win_amd64.whl", hash = "sha256:88dc3c250dec280b0489a83950b15809762e27232f4799b1b8d0bad503f5ab84"},
    {file = "Cython-0.29.24-cp35-cp35m-manylinux1_i686.whl", hash = "sha256:5fa12ebafc2f688ea6d26ab6d1d2e634a9872509ba7135b902bb0d8b368fb04b"},
    {file = "Cython-0.29.24-cp35-cp35m-manylinux1_x86_64.whl", hash = "sha256:60c958bcab0ff315b4036a949bed1c65334e1f6a69e17e9966d742febb59043a"},
    {file = "Cython-0.29.24-cp35-cp35m-win32.whl", hash = "sha256:166f9f29cd0058ce1a14a7b3a2458b849ed34b1ec5fd4108af3fdd2c24afcbb0"},
    {file = "Cython-0.29.24-cp35-cp35m-win_amd64.whl", hash = "sha256:76cbca0188d278e93d12ebdaf5990678e6e436485fdfad49dbe9b07717d41a3c"},
    {file = "Cython-0.29.24-cp36-cp36m-macosx_10_9_x86_64.whl", hash = "sha256:f2e9381497b12e8f622af620bde0d1d094035d79b899abb2ddd3a7891f535083"},
    {file = "Cython-0.29.24-cp36-cp36m-manylinux1_i686.whl", hash = "sha256:d8d1a087f35e39384303f5e6b75d465d6f29d746d7138eae9d3b6e8e6f769eae"},
    {file = "Cython-0.29.24-cp36-cp36m-manylinux1_x86_64.whl", hash = "sha256:112efa54a58293a4fb0acf0dd8e5b3736e95b595eee24dd88615648e445abe41"},
    {file = "Cython-0.29.24-cp36-cp36m-manylinux_2_17_aarch64.manylinux2014_aarch64.whl", hash = "sha256:4cf4452f0e4d50e11701bca38f3857fe6fa16593e7fd6a4d5f7be66f611b7da2"},
    {file = "Cython-0.29.24-cp36-cp36m-win32.whl", hash = "sha256:854fe2193d3ad4c8b61932ff54d6dbe10c5fa8749eb8958d72cc0ab28243f833"},
    {file = "Cython-0.29.24-cp36-cp36m-win_amd64.whl", hash = "sha256:84826ec1c11cda56261a252ddecac0c7d6b02e47e81b94f40b27b4c23c29c17c"},
    {file = "Cython-0.29.24-cp37-cp37m-macosx_10_9_x86_64.whl", hash = "sha256:6ade74eece909fd3a437d9a5084829180751d7ade118e281e9824dd75eafaff2"},
    {file = "Cython-0.29.24-cp37-cp37m-manylinux1_i686.whl", hash = "sha256:0a142c6b862e6ed6b02209d543062c038c110585b5e32d1ad7c9717af4f07e41"},
    {file = "Cython-0.29.24-cp37-cp37m-manylinux1_x86_64.whl", hash = "sha256:10cb3def9774fa99e4583617a5616874aed3255dc241fd1f4a3c2978c78e1c53"},
    {file = "Cython-0.29.24-cp37-cp37m-manylinux_2_17_aarch64.manylinux2014_aarch64.whl", hash = "sha256:2f41ef7edd76dd23315925e003f0c58c8585f3ab24be6885c4b3f60e77c82746"},
    {file = "Cython-0.29.24-cp37-cp37m-win32.whl", hash = "sha256:821c2d416ad7d006b069657ee1034c0e0cb45bdbe9ab6ab631e8c495dfcfa4ac"},
    {file = "Cython-0.29.24-cp37-cp37m-win_amd64.whl", hash = "sha256:2d9e61ed1056a3b6a4b9156b62297ad18b357a7948e57a2f49b061217696567e"},
    {file = "Cython-0.29.24-cp38-cp38-macosx_10_9_x86_64.whl", hash = "sha256:55b0ee28c2c8118bfb3ad9b25cf7a6cbd724e442ea96956e32ccd908d5e3e043"},
    {file = "Cython-0.29.24-cp38-cp38-manylinux1_i686.whl", hash = "sha256:eb2843f8cc01c645725e6fc690a84e99cdb266ce8ebe427cf3a680ff09f876aa"},
    {file = "Cython-0.29.24-cp38-cp38-manylinux1_x86_64.whl", hash = "sha256:661dbdea519d9cfb288867252b75fef73ffa8e8bb674cec27acf70646afb369b"},
    {file = "Cython-0.29.24-cp38-cp38-manylinux_2_17_aarch64.manylinux2014_aarch64.whl", hash = "sha256:bc05de569f811be1fcfde6756c9048ae518f0c4b6d9f8f024752c5365d934cac"},
    {file = "Cython-0.29.24-cp38-cp38-win32.whl", hash = "sha256:a102cfa795c6b3b81a29bdb9dbec545367cd7f353c03e6f30a056fdfefd92854"},
    {file = "Cython-0.29.24-cp38-cp38-win_amd64.whl", hash = "sha256:416046a98255eff97ec02077d20ebeaae52682dfca1c35aadf31260442b92514"},
    {file = "Cython-0.29.24-cp39-cp39-macosx_10_9_x86_64.whl", hash = "sha256:ad43e684ade673565f6f9d6638015112f6c7f11aa2a632167b79014f613f0f5f"},
    {file = "Cython-0.29.24-cp39-cp39-manylinux1_i686.whl", hash = "sha256:afb521523cb46ddaa8d269b421f88ea2731fee05e65b952b96d4db760f5a2a1c"},
    {file = "Cython-0.29.24-cp39-cp39-manylinux1_x86_64.whl", hash = "sha256:0d414458cb22f8a90d64260da6dace5d5fcebde43f31be52ca51f818c46db8cb"},
    {file = "Cython-0.29.24-cp39-cp39-manylinux_2_17_aarch64.manylinux2014_aarch64.whl", hash = "sha256:8cb87777e82d1996aef6c146560a19270684271c9c669ba62ac6803b3cd2ff82"},
    {file = "Cython-0.29.24-cp39-cp39-win32.whl", hash = "sha256:91339ee4b465924a3ea4b2a9cec7f7227bc4cadf673ce859d24c2b9ef60b1214"},
    {file = "Cython-0.29.24-cp39-cp39-win_amd64.whl", hash = "sha256:5fb977945a2111f6b64501fdf7ed0ec162cc502b84457fd648d6a558ea8de0d6"},
    {file = "Cython-0.29.24-py2.py3-none-any.whl", hash = "sha256:f96411f0120b5cae483923aaacd2872af8709be4b46522daedc32f051d778385"},
    {file = "Cython-0.29.24.tar.gz", hash = "sha256:cdf04d07c3600860e8c2ebaad4e8f52ac3feb212453c1764a49ac08c827e8443"},
]
dataclasses = [
    {file = "dataclasses-0.8-py3-none-any.whl", hash = "sha256:0201d89fa866f68c8ebd9d08ee6ff50c0b255f8ec63a71c16fda7af82bb887bf"},
    {file = "dataclasses-0.8.tar.gz", hash = "sha256:8479067f342acf957dc82ec415d355ab5edb7e7646b90dc6e2fd1d96ad084c97"},
]
decorator = [
    {file = "decorator-5.1.1-py3-none-any.whl", hash = "sha256:b8c3f85900b9dc423225913c5aace94729fe1fa9763b38939a95226f02d37186"},
    {file = "decorator-5.1.1.tar.gz", hash = "sha256:637996211036b6385ef91435e4fae22989472f9d571faba8927ba8253acbc330"},
]
defusedxml = [
    {file = "defusedxml-0.7.1-py2.py3-none-any.whl", hash = "sha256:a352e7e428770286cc899e2542b6cdaedb2b4953ff269a210103ec58f6198a61"},
    {file = "defusedxml-0.7.1.tar.gz", hash = "sha256:1bb3032db185915b62d7c6209c5a8792be6a32ab2fedacc84e01b52c51aa3e69"},
]
distlib = [
    {file = "distlib-0.3.4-py2.py3-none-any.whl", hash = "sha256:6564fe0a8f51e734df6333d08b8b94d4ea8ee6b99b5ed50613f731fd4089f34b"},
    {file = "distlib-0.3.4.zip", hash = "sha256:e4b58818180336dc9c529bfb9a0b58728ffc09ad92027a3f30b7cd91e3458579"},
]
dtaidistance = [
    {file = "dtaidistance-2.3.2-cp39-cp39-macosx_11_0_x86_64.whl", hash = "sha256:19e968346faa55e754b8ef5e7f7b6f8164e72aefa7219e95a1e4f6a4f1c5b6d8"},
    {file = "dtaidistance-2.3.2.tar.gz", hash = "sha256:9d9b5be57f1abdac504e271be2d1c9d10cdd7b5cf30b435dfba8b05090a531b6"},
]
entrypoints = [
    {file = "entrypoints-0.3-py2.py3-none-any.whl", hash = "sha256:589f874b313739ad35be6e0cd7efde2a4e9b6fea91edcc34e58ecbb8dbe56d19"},
    {file = "entrypoints-0.3.tar.gz", hash = "sha256:c70dd71abe5a8c85e55e12c19bd91ccfeec11a6e99044204511f9ed547d48451"},
]
filelock = [
    {file = "filelock-3.4.1-py3-none-any.whl", hash = "sha256:a4bc51381e01502a30e9f06dd4fa19a1712eab852b6fb0f84fd7cce0793d8ca3"},
    {file = "filelock-3.4.1.tar.gz", hash = "sha256:0f12f552b42b5bf60dba233710bf71337d35494fc8bdd4fd6d9f6d082ad45e06"},
]
flake8 = [
    {file = "flake8-4.0.1-py2.py3-none-any.whl", hash = "sha256:479b1304f72536a55948cb40a32dce8bb0ffe3501e26eaf292c7e60eb5e0428d"},
    {file = "flake8-4.0.1.tar.gz", hash = "sha256:806e034dda44114815e23c16ef92f95c91e4c71100ff52813adf7132a6ad870d"},
]
identify = [
    {file = "identify-2.4.4-py2.py3-none-any.whl", hash = "sha256:aa68609c7454dbcaae60a01ff6b8df1de9b39fe6e50b1f6107ec81dcda624aa6"},
    {file = "identify-2.4.4.tar.gz", hash = "sha256:6b4b5031f69c48bf93a646b90de9b381c6b5f560df4cbe0ed3cf7650ae741e4d"},
]
idna = [
    {file = "idna-3.3-py3-none-any.whl", hash = "sha256:84d9dd047ffa80596e0f246e2eab0b391788b0503584e8945f2368256d2735ff"},
    {file = "idna-3.3.tar.gz", hash = "sha256:9d643ff0a55b762d5cdb124b8eaa99c66322e2157b69160bc32796e824360e6d"},
]
immutables = [
    {file = "immutables-0.16-cp36-cp36m-macosx_10_9_x86_64.whl", hash = "sha256:acbfa79d44228d96296279068441f980dc63dbed52522d9227ff9f4d96c6627e"},
    {file = "immutables-0.16-cp36-cp36m-manylinux_2_17_aarch64.manylinux2014_aarch64.whl", hash = "sha256:29c9ed003eacb92e630ef200e31f47236c2139b39476894f7963b32bd39bafa3"},
    {file = "immutables-0.16-cp36-cp36m-manylinux_2_5_i686.manylinux1_i686.whl", hash = "sha256:0a396314b9024fa55bf83a27813fd76cf9f27dce51f53b0f19b51de035146251"},
    {file = "immutables-0.16-cp36-cp36m-manylinux_2_5_x86_64.manylinux1_x86_64.whl", hash = "sha256:4a2a71678348fb95b13ca108d447f559a754c41b47bd1e7e4fb23974e735682d"},
    {file = "immutables-0.16-cp36-cp36m-win32.whl", hash = "sha256:064001638ab5d36f6aa05b6101446f4a5793fb71e522bc81b8fc65a1894266ff"},
    {file = "immutables-0.16-cp36-cp36m-win_amd64.whl", hash = "sha256:1de393f1b188740ca7b38f946f2bbc7edf3910d2048f03bbb8d01f17a038d67c"},
    {file = "immutables-0.16-cp37-cp37m-macosx_10_9_x86_64.whl", hash = "sha256:fcf678a3074613119385a02a07c469ec5130559f5ea843c85a0840c80b5b71c6"},
    {file = "immutables-0.16-cp37-cp37m-manylinux_2_17_aarch64.manylinux2014_aarch64.whl", hash = "sha256:a307eb0984eb43e815dcacea3ac50c11d00a936ecf694c46991cd5a23bcb0ec0"},
    {file = "immutables-0.16-cp37-cp37m-manylinux_2_5_i686.manylinux1_i686.whl", hash = "sha256:7a58825ff2254e2612c5a932174398a4ea8fbddd8a64a02c880cc32ee28b8820"},
    {file = "immutables-0.16-cp37-cp37m-manylinux_2_5_x86_64.manylinux1_x86_64.whl", hash = "sha256:798b095381eb42cf40db6876339e7bed84093e5868018a9e73d8e1f7ab4bb21e"},
    {file = "immutables-0.16-cp37-cp37m-win32.whl", hash = "sha256:19bdede174847c2ef1292df0f23868ab3918b560febb09fcac6eec621bd4812b"},
    {file = "immutables-0.16-cp37-cp37m-win_amd64.whl", hash = "sha256:9ccf4c0e3e2e3237012b516c74c49de8872ccdf9129739f7a0b9d7444a8c4862"},
    {file = "immutables-0.16-cp38-cp38-macosx_10_9_universal2.whl", hash = "sha256:d59beef203a3765db72b1d0943547425c8318ecf7d64c451fd1e130b653c2fbb"},
    {file = "immutables-0.16-cp38-cp38-macosx_10_9_x86_64.whl", hash = "sha256:0020aaa4010b136056c20a46ce53204e1407a9e4464246cb2cf95b90808d9161"},
    {file = "immutables-0.16-cp38-cp38-manylinux_2_17_aarch64.manylinux2014_aarch64.whl", hash = "sha256:edd9f67671555af1eb99ad3c7550238487dd7ac0ac5205b40204ed61c9a922ac"},
    {file = "immutables-0.16-cp38-cp38-manylinux_2_5_i686.manylinux1_i686.whl", hash = "sha256:298a301f85f307b4c056a0825eb30f060e64d73605e783289f3df37dd762bab8"},
    {file = "immutables-0.16-cp38-cp38-manylinux_2_5_x86_64.manylinux1_x86_64.whl", hash = "sha256:b779617f5b94486bfd0f22162cd72eb5f2beb0214a14b75fdafb7b2c908ed0cb"},
    {file = "immutables-0.16-cp38-cp38-win32.whl", hash = "sha256:511c93d8b1bbbf103ff3f1f120c5a68a9866ce03dea6ac406537f93ca9b19139"},
    {file = "immutables-0.16-cp38-cp38-win_amd64.whl", hash = "sha256:b651b61c1af6cda2ee201450f2ffe048a5959bc88e43e6c312f4c93e69c9e929"},
    {file = "immutables-0.16-cp39-cp39-macosx_10_9_universal2.whl", hash = "sha256:aa7bf572ae1e006104c584be70dc634849cf0dc62f42f4ee194774f97e7fd17d"},
    {file = "immutables-0.16-cp39-cp39-macosx_10_9_x86_64.whl", hash = "sha256:50793a44ba0d228ed8cad4d0925e00dfd62ea32f44ddee8854f8066447272d05"},
    {file = "immutables-0.16-cp39-cp39-manylinux_2_17_aarch64.manylinux2014_aarch64.whl", hash = "sha256:799621dcdcdcbb2516546a40123b87bf88de75fe7459f7bd8144f079ace6ec3e"},
    {file = "immutables-0.16-cp39-cp39-manylinux_2_5_i686.manylinux1_i686.whl", hash = "sha256:7bcf52aeb983bd803b7c6106eae1b2d9a0c7ab1241bc6b45e2174ba2b7283031"},
    {file = "immutables-0.16-cp39-cp39-manylinux_2_5_x86_64.manylinux1_x86_64.whl", hash = "sha256:734c269e82e5f307fb6e17945953b67659d1731e65309787b8f7ba267d1468f2"},
    {file = "immutables-0.16-cp39-cp39-win32.whl", hash = "sha256:a454d5d3fee4b7cc627345791eb2ca4b27fa3bbb062ccf362ecaaa51679a07ed"},
    {file = "immutables-0.16-cp39-cp39-win_amd64.whl", hash = "sha256:2505d93395d3f8ae4223e21465994c3bc6952015a38dc4f03cb3e07a2b8d8325"},
    {file = "immutables-0.16.tar.gz", hash = "sha256:d67e86859598eed0d926562da33325dac7767b7b1eff84e232c22abea19f4360"},
]
importlib-metadata = [
    {file = "importlib_metadata-4.2.0-py3-none-any.whl", hash = "sha256:057e92c15bc8d9e8109738a48db0ccb31b4d9d5cfbee5a8670879a30be66304b"},
    {file = "importlib_metadata-4.2.0.tar.gz", hash = "sha256:b7e52a1f8dec14a75ea73e0891f3060099ca1d8e6a462a4dff11c3e119ea1b31"},
]
importlib-resources = [
    {file = "importlib_resources-5.2.3-py3-none-any.whl", hash = "sha256:ae35ed1cfe8c0d6c1a53ecd168167f01fa93b893d51a62cdf23aea044c67211b"},
    {file = "importlib_resources-5.2.3.tar.gz", hash = "sha256:203d70dda34cfbfbb42324a8d4211196e7d3e858de21a5eb68c6d1cdd99e4e98"},
]
ipykernel = [
    {file = "ipykernel-5.5.6-py3-none-any.whl", hash = "sha256:66f824af1ef4650e1e2f6c42e1423074321440ef79ca3651a6cfd06a4e25e42f"},
    {file = "ipykernel-5.5.6.tar.gz", hash = "sha256:4ea44b90ae1f7c38987ad58ea0809562a17c2695a0499644326f334aecd369ec"},
]
ipython = [
    {file = "ipython-7.16.3-py3-none-any.whl", hash = "sha256:c0427ed8bc33ac481faf9d3acf7e84e0010cdaada945e0badd1e2e74cc075833"},
    {file = "ipython-7.16.3.tar.gz", hash = "sha256:5ac47dc9af66fc2f5530c12069390877ae372ac905edca75a92a6e363b5d7caa"},
]
ipython-genutils = [
    {file = "ipython_genutils-0.2.0-py2.py3-none-any.whl", hash = "sha256:72dd37233799e619666c9f639a9da83c34013a73e8bbc79a7a6348d93c61fab8"},
    {file = "ipython_genutils-0.2.0.tar.gz", hash = "sha256:eb2e116e75ecef9d4d228fdc66af54269afa26ab4463042e33785b887c628ba8"},
]
ipywidgets = [
    {file = "ipywidgets-7.6.5-py2.py3-none-any.whl", hash = "sha256:d258f582f915c62ea91023299603be095de19afb5ee271698f88327b9fe9bf43"},
    {file = "ipywidgets-7.6.5.tar.gz", hash = "sha256:00974f7cb4d5f8d494c19810fedb9fa9b64bffd3cda7c2be23c133a1ad3c99c5"},
]
isort = [
    {file = "isort-5.10.1-py3-none-any.whl", hash = "sha256:6f62d78e2f89b4500b080fe3a81690850cd254227f27f75c3a0c491a1f351ba7"},
    {file = "isort-5.10.1.tar.gz", hash = "sha256:e8443a5e7a020e9d7f97f1d7d9cd17c88bcb3bc7e218bf9cf5095fe550be2951"},
]
jedi = [
    {file = "jedi-0.17.2-py2.py3-none-any.whl", hash = "sha256:98cc583fa0f2f8304968199b01b6b4b94f469a1f4a74c1560506ca2a211378b5"},
    {file = "jedi-0.17.2.tar.gz", hash = "sha256:86ed7d9b750603e4ba582ea8edc678657fb4007894a12bcf6f4bb97892f31d20"},
]
jinja2 = [
    {file = "Jinja2-3.0.3-py3-none-any.whl", hash = "sha256:077ce6014f7b40d03b47d1f1ca4b0fc8328a692bd284016f806ed0eaca390ad8"},
    {file = "Jinja2-3.0.3.tar.gz", hash = "sha256:611bb273cd68f3b993fabdc4064fc858c5b47a973cb5aa7999ec1ba405c87cd7"},
]
joblib = [
    {file = "joblib-1.1.0-py2.py3-none-any.whl", hash = "sha256:f21f109b3c7ff9d95f8387f752d0d9c34a02aa2f7060c2135f465da0e5160ff6"},
    {file = "joblib-1.1.0.tar.gz", hash = "sha256:4158fcecd13733f8be669be0683b96ebdbbd38d23559f54dca7205aea1bf1e35"},
]
json5 = [
    {file = "json5-0.9.6-py2.py3-none-any.whl", hash = "sha256:823e510eb355949bed817e1f3e2d682455dc6af9daf6066d5698d6a2ca4481c2"},
    {file = "json5-0.9.6.tar.gz", hash = "sha256:9175ad1bc248e22bb8d95a8e8d765958bf0008fef2fe8abab5bc04e0f1ac8302"},
]
jsonschema = [
    {file = "jsonschema-4.0.0-py3-none-any.whl", hash = "sha256:c773028c649441ab980015b5b622f4cd5134cf563daaf0235ca4b73cc3734f20"},
    {file = "jsonschema-4.0.0.tar.gz", hash = "sha256:bc51325b929171791c42ebc1c70b9713eb134d3bb8ebd5474c8b659b15be6d86"},
]
jupyter-client = [
    {file = "jupyter_client-7.1.2-py3-none-any.whl", hash = "sha256:d56f1c57bef42ff31e61b1185d3348a5b2bcde7c9a05523ae4dbe5ee0871797c"},
    {file = "jupyter_client-7.1.2.tar.gz", hash = "sha256:4ea61033726c8e579edb55626d8ee2e6bf0a83158ddf3751b8dd46b2c5cd1e96"},
]
jupyter-core = [
    {file = "jupyter_core-4.9.1-py3-none-any.whl", hash = "sha256:1c091f3bbefd6f2a8782f2c1db662ca8478ac240e962ae2c66f0b87c818154ea"},
    {file = "jupyter_core-4.9.1.tar.gz", hash = "sha256:dce8a7499da5a53ae3afd5a9f4b02e5df1d57250cf48f3ad79da23b4778cd6fa"},
]
jupyter-server = [
    {file = "jupyter_server-1.13.1-py3-none-any.whl", hash = "sha256:abfe55b6cd7bac0d7d7b8042765b7e451f11b5f2276a2ad708745cd8904d4e5b"},
    {file = "jupyter_server-1.13.1.tar.gz", hash = "sha256:6d70ebf8e789a7d0a5cd1588e078ccbbdca388dc2c74a6cd62b9ebb80609344f"},
]
jupyterlab = [
    {file = "jupyterlab-3.2.8-py3-none-any.whl", hash = "sha256:43c87a6686715091607ab12e30f51dc259955f5862c5c61a9b1adc860e9b7f91"},
    {file = "jupyterlab-3.2.8.tar.gz", hash = "sha256:5e4e99868c4f385372686767781408acbb9004b690b198b45597ba869802334b"},
]
jupyterlab-pygments = [
    {file = "jupyterlab_pygments-0.1.2-py2.py3-none-any.whl", hash = "sha256:abfb880fd1561987efaefcb2d2ac75145d2a5d0139b1876d5be806e32f630008"},
    {file = "jupyterlab_pygments-0.1.2.tar.gz", hash = "sha256:cfcda0873626150932f438eccf0f8bf22bfa92345b814890ab360d666b254146"},
]
jupyterlab-server = [
    {file = "jupyterlab_server-2.10.3-py3-none-any.whl", hash = "sha256:62f3c598f1d48dfb9b27729ed17772e38115cbe61e7d60fe68a853791bdf1038"},
    {file = "jupyterlab_server-2.10.3.tar.gz", hash = "sha256:3fb84a5813d6d836ceda773fb2d4e9ef3c7944dbc1b45a8d59d98641a80de80a"},
]
jupyterlab-widgets = [
    {file = "jupyterlab_widgets-1.0.2-py3-none-any.whl", hash = "sha256:f5d9efface8ec62941173ba1cffb2edd0ecddc801c11ae2931e30b50492eb8f7"},
    {file = "jupyterlab_widgets-1.0.2.tar.gz", hash = "sha256:7885092b2b96bf189c3a705cc3c412a4472ec5e8382d0b47219a66cccae73cfa"},
]
kiwisolver = [
    {file = "kiwisolver-1.3.1-cp36-cp36m-macosx_10_9_x86_64.whl", hash = "sha256:fd34fbbfbc40628200730bc1febe30631347103fc8d3d4fa012c21ab9c11eca9"},
    {file = "kiwisolver-1.3.1-cp36-cp36m-manylinux1_i686.whl", hash = "sha256:d3155d828dec1d43283bd24d3d3e0d9c7c350cdfcc0bd06c0ad1209c1bbc36d0"},
    {file = "kiwisolver-1.3.1-cp36-cp36m-manylinux1_x86_64.whl", hash = "sha256:5a7a7dbff17e66fac9142ae2ecafb719393aaee6a3768c9de2fd425c63b53e21"},
    {file = "kiwisolver-1.3.1-cp36-cp36m-manylinux2014_aarch64.whl", hash = "sha256:f8d6f8db88049a699817fd9178782867bf22283e3813064302ac59f61d95be05"},
    {file = "kiwisolver-1.3.1-cp36-cp36m-manylinux2014_ppc64le.whl", hash = "sha256:5f6ccd3dd0b9739edcf407514016108e2280769c73a85b9e59aa390046dbf08b"},
    {file = "kiwisolver-1.3.1-cp36-cp36m-win32.whl", hash = "sha256:225e2e18f271e0ed8157d7f4518ffbf99b9450fca398d561eb5c4a87d0986dd9"},
    {file = "kiwisolver-1.3.1-cp36-cp36m-win_amd64.whl", hash = "sha256:cf8b574c7b9aa060c62116d4181f3a1a4e821b2ec5cbfe3775809474113748d4"},
    {file = "kiwisolver-1.3.1-cp37-cp37m-macosx_10_9_x86_64.whl", hash = "sha256:232c9e11fd7ac3a470d65cd67e4359eee155ec57e822e5220322d7b2ac84fbf0"},
    {file = "kiwisolver-1.3.1-cp37-cp37m-manylinux1_i686.whl", hash = "sha256:b38694dcdac990a743aa654037ff1188c7a9801ac3ccc548d3341014bc5ca278"},
    {file = "kiwisolver-1.3.1-cp37-cp37m-manylinux1_x86_64.whl", hash = "sha256:ca3820eb7f7faf7f0aa88de0e54681bddcb46e485beb844fcecbcd1c8bd01689"},
    {file = "kiwisolver-1.3.1-cp37-cp37m-manylinux2014_aarch64.whl", hash = "sha256:c8fd0f1ae9d92b42854b2979024d7597685ce4ada367172ed7c09edf2cef9cb8"},
    {file = "kiwisolver-1.3.1-cp37-cp37m-manylinux2014_ppc64le.whl", hash = "sha256:1e1bc12fb773a7b2ffdeb8380609f4f8064777877b2225dec3da711b421fda31"},
    {file = "kiwisolver-1.3.1-cp37-cp37m-win32.whl", hash = "sha256:72c99e39d005b793fb7d3d4e660aed6b6281b502e8c1eaf8ee8346023c8e03bc"},
    {file = "kiwisolver-1.3.1-cp37-cp37m-win_amd64.whl", hash = "sha256:8be8d84b7d4f2ba4ffff3665bcd0211318aa632395a1a41553250484a871d454"},
    {file = "kiwisolver-1.3.1-cp38-cp38-macosx_10_9_universal2.whl", hash = "sha256:24cc411232d14c8abafbd0dddb83e1a4f54d77770b53db72edcfe1d611b3bf11"},
    {file = "kiwisolver-1.3.1-cp38-cp38-macosx_10_9_x86_64.whl", hash = "sha256:31dfd2ac56edc0ff9ac295193eeaea1c0c923c0355bf948fbd99ed6018010b72"},
    {file = "kiwisolver-1.3.1-cp38-cp38-macosx_11_0_arm64.whl", hash = "sha256:ef6eefcf3944e75508cdfa513c06cf80bafd7d179e14c1334ebdca9ebb8c2c66"},
    {file = "kiwisolver-1.3.1-cp38-cp38-manylinux1_i686.whl", hash = "sha256:563c649cfdef27d081c84e72a03b48ea9408c16657500c312575ae9d9f7bc1c3"},
    {file = "kiwisolver-1.3.1-cp38-cp38-manylinux1_x86_64.whl", hash = "sha256:78751b33595f7f9511952e7e60ce858c6d64db2e062afb325985ddbd34b5c131"},
    {file = "kiwisolver-1.3.1-cp38-cp38-manylinux2014_aarch64.whl", hash = "sha256:a357fd4f15ee49b4a98b44ec23a34a95f1e00292a139d6015c11f55774ef10de"},
    {file = "kiwisolver-1.3.1-cp38-cp38-manylinux2014_ppc64le.whl", hash = "sha256:5989db3b3b34b76c09253deeaf7fbc2707616f130e166996606c284395da3f18"},
    {file = "kiwisolver-1.3.1-cp38-cp38-win32.whl", hash = "sha256:c08e95114951dc2090c4a630c2385bef681cacf12636fb0241accdc6b303fd81"},
    {file = "kiwisolver-1.3.1-cp38-cp38-win_amd64.whl", hash = "sha256:44a62e24d9b01ba94ae7a4a6c3fb215dc4af1dde817e7498d901e229aaf50e4e"},
    {file = "kiwisolver-1.3.1-cp39-cp39-macosx_10_9_universal2.whl", hash = "sha256:6d9d8d9b31aa8c2d80a690693aebd8b5e2b7a45ab065bb78f1609995d2c79240"},
    {file = "kiwisolver-1.3.1-cp39-cp39-macosx_10_9_x86_64.whl", hash = "sha256:50af681a36b2a1dee1d3c169ade9fdc59207d3c31e522519181e12f1b3ba7000"},
    {file = "kiwisolver-1.3.1-cp39-cp39-macosx_11_0_arm64.whl", hash = "sha256:792e69140828babe9649de583e1a03a0f2ff39918a71782c76b3c683a67c6dfd"},
    {file = "kiwisolver-1.3.1-cp39-cp39-manylinux1_i686.whl", hash = "sha256:a53d27d0c2a0ebd07e395e56a1fbdf75ffedc4a05943daf472af163413ce9598"},
    {file = "kiwisolver-1.3.1-cp39-cp39-manylinux1_x86_64.whl", hash = "sha256:834ee27348c4aefc20b479335fd422a2c69db55f7d9ab61721ac8cd83eb78882"},
    {file = "kiwisolver-1.3.1-cp39-cp39-manylinux2014_aarch64.whl", hash = "sha256:5c3e6455341008a054cccee8c5d24481bcfe1acdbc9add30aa95798e95c65621"},
    {file = "kiwisolver-1.3.1-cp39-cp39-manylinux2014_ppc64le.whl", hash = "sha256:acef3d59d47dd85ecf909c359d0fd2c81ed33bdff70216d3956b463e12c38a54"},
    {file = "kiwisolver-1.3.1-cp39-cp39-win32.whl", hash = "sha256:c5518d51a0735b1e6cee1fdce66359f8d2b59c3ca85dc2b0813a8aa86818a030"},
    {file = "kiwisolver-1.3.1-cp39-cp39-win_amd64.whl", hash = "sha256:b9edd0110a77fc321ab090aaa1cfcaba1d8499850a12848b81be2222eab648f6"},
    {file = "kiwisolver-1.3.1-pp36-pypy36_pp73-macosx_10_9_x86_64.whl", hash = "sha256:0cd53f403202159b44528498de18f9285b04482bab2a6fc3f5dd8dbb9352e30d"},
    {file = "kiwisolver-1.3.1-pp36-pypy36_pp73-manylinux2010_x86_64.whl", hash = "sha256:33449715e0101e4d34f64990352bce4095c8bf13bed1b390773fc0a7295967b3"},
    {file = "kiwisolver-1.3.1-pp36-pypy36_pp73-win32.whl", hash = "sha256:401a2e9afa8588589775fe34fc22d918ae839aaaf0c0e96441c0fdbce6d8ebe6"},
    {file = "kiwisolver-1.3.1-pp37-pypy37_pp73-macosx_10_9_x86_64.whl", hash = "sha256:d6563ccd46b645e966b400bb8a95d3457ca6cf3bba1e908f9e0927901dfebeb1"},
    {file = "kiwisolver-1.3.1.tar.gz", hash = "sha256:950a199911a8d94683a6b10321f9345d5a3a8433ec58b217ace979e18f16e248"},
]
llvmlite = [
    {file = "llvmlite-0.36.0-cp36-cp36m-macosx_10_9_x86_64.whl", hash = "sha256:cc0f9b9644b4ab0e4a5edb17f1531d791630c88858220d3cc688d6edf10da100"},
    {file = "llvmlite-0.36.0-cp36-cp36m-manylinux2010_i686.whl", hash = "sha256:f7918dbac02b1ebbfd7302ad8e8307d7877ab57d782d5f04b70ff9696b53c21b"},
    {file = "llvmlite-0.36.0-cp36-cp36m-manylinux2010_x86_64.whl", hash = "sha256:7768658646c418b9b3beccb7044277a608bc8c62b82a85e73c7e5c065e4157c2"},
    {file = "llvmlite-0.36.0-cp36-cp36m-win32.whl", hash = "sha256:05f807209a360d39526d98141b6f281b9c7c771c77a4d1fc22002440642c8de2"},
    {file = "llvmlite-0.36.0-cp36-cp36m-win_amd64.whl", hash = "sha256:d1fdd63c371626c25ad834e1c6297eb76cf2f093a40dbb401a87b6476ab4e34e"},
    {file = "llvmlite-0.36.0-cp37-cp37m-macosx_10_9_x86_64.whl", hash = "sha256:7c4e7066447305d5095d0b0a9cae7b835d2f0fde143456b3124110eab0856426"},
    {file = "llvmlite-0.36.0-cp37-cp37m-manylinux2010_i686.whl", hash = "sha256:9dad7e4bb042492914292aea3f4172eca84db731f9478250240955aedba95e08"},
    {file = "llvmlite-0.36.0-cp37-cp37m-manylinux2010_x86_64.whl", hash = "sha256:1ce5bc0a638d874a08d4222be0a7e48e5df305d094c2ff8dec525ef32b581551"},
    {file = "llvmlite-0.36.0-cp37-cp37m-win32.whl", hash = "sha256:dbedff0f6d417b374253a6bab39aa4b5364f1caab30c06ba8726904776fcf1cb"},
    {file = "llvmlite-0.36.0-cp37-cp37m-win_amd64.whl", hash = "sha256:3b17fc4b0dd17bd29d7297d054e2915fad535889907c3f65232ee21f483447c5"},
    {file = "llvmlite-0.36.0-cp38-cp38-macosx_10_9_x86_64.whl", hash = "sha256:b3a77e46e6053e2a86e607e87b97651dda81e619febb914824a927bff4e88737"},
    {file = "llvmlite-0.36.0-cp38-cp38-manylinux2010_i686.whl", hash = "sha256:048a7c117641c9be87b90005684e64a6f33ea0897ebab1df8a01214a10d6e79a"},
    {file = "llvmlite-0.36.0-cp38-cp38-manylinux2010_x86_64.whl", hash = "sha256:7db4b0eef93125af1c4092c64a3c73c7dc904101117ef53f8d78a1a499b8d5f4"},
    {file = "llvmlite-0.36.0-cp38-cp38-win32.whl", hash = "sha256:50b1828bde514b31431b2bba1aa20b387f5625b81ad6e12fede430a04645e47a"},
    {file = "llvmlite-0.36.0-cp38-cp38-win_amd64.whl", hash = "sha256:f608bae781b2d343e15e080c546468c5a6f35f57f0446923ea198dd21f23757e"},
    {file = "llvmlite-0.36.0-cp39-cp39-macosx_10_9_x86_64.whl", hash = "sha256:6a3abc8a8889aeb06bf9c4a7e5df5bc7bb1aa0aedd91a599813809abeec80b5a"},
    {file = "llvmlite-0.36.0-cp39-cp39-manylinux2010_i686.whl", hash = "sha256:705f0323d931684428bb3451549603299bb5e17dd60fb979d67c3807de0debc1"},
    {file = "llvmlite-0.36.0-cp39-cp39-manylinux2010_x86_64.whl", hash = "sha256:5a6548b4899facb182145147185e9166c69826fb424895f227e6b7cf924a8da1"},
    {file = "llvmlite-0.36.0-cp39-cp39-win32.whl", hash = "sha256:ff52fb9c2be66b95b0e67d56fce11038397e5be1ea410ee53f5f1175fdbb107a"},
    {file = "llvmlite-0.36.0-cp39-cp39-win_amd64.whl", hash = "sha256:1dee416ea49fd338c74ec15c0c013e5273b0961528169af06ff90772614f7f6c"},
    {file = "llvmlite-0.36.0.tar.gz", hash = "sha256:765128fdf5f149ed0b889ffbe2b05eb1717f8e20a5c87fa2b4018fbcce0fcfc9"},
]
markupsafe = [
    {file = "MarkupSafe-2.0.1-cp310-cp310-macosx_10_9_universal2.whl", hash = "sha256:d8446c54dc28c01e5a2dbac5a25f071f6653e6e40f3a8818e8b45d790fe6ef53"},
    {file = "MarkupSafe-2.0.1-cp310-cp310-macosx_10_9_x86_64.whl", hash = "sha256:36bc903cbb393720fad60fc28c10de6acf10dc6cc883f3e24ee4012371399a38"},
    {file = "MarkupSafe-2.0.1-cp310-cp310-manylinux_2_17_aarch64.manylinux2014_aarch64.whl", hash = "sha256:2d7d807855b419fc2ed3e631034685db6079889a1f01d5d9dac950f764da3dad"},
    {file = "MarkupSafe-2.0.1-cp310-cp310-manylinux_2_5_i686.manylinux1_i686.manylinux_2_12_i686.manylinux2010_i686.whl", hash = "sha256:add36cb2dbb8b736611303cd3bfcee00afd96471b09cda130da3581cbdc56a6d"},
    {file = "MarkupSafe-2.0.1-cp310-cp310-manylinux_2_5_x86_64.manylinux1_x86_64.manylinux_2_12_x86_64.manylinux2010_x86_64.whl", hash = "sha256:168cd0a3642de83558a5153c8bd34f175a9a6e7f6dc6384b9655d2697312a646"},
    {file = "MarkupSafe-2.0.1-cp310-cp310-musllinux_1_1_aarch64.whl", hash = "sha256:4dc8f9fb58f7364b63fd9f85013b780ef83c11857ae79f2feda41e270468dd9b"},
    {file = "MarkupSafe-2.0.1-cp310-cp310-musllinux_1_1_i686.whl", hash = "sha256:20dca64a3ef2d6e4d5d615a3fd418ad3bde77a47ec8a23d984a12b5b4c74491a"},
    {file = "MarkupSafe-2.0.1-cp310-cp310-musllinux_1_1_x86_64.whl", hash = "sha256:cdfba22ea2f0029c9261a4bd07e830a8da012291fbe44dc794e488b6c9bb353a"},
    {file = "MarkupSafe-2.0.1-cp310-cp310-win32.whl", hash = "sha256:99df47edb6bda1249d3e80fdabb1dab8c08ef3975f69aed437cb69d0a5de1e28"},
    {file = "MarkupSafe-2.0.1-cp310-cp310-win_amd64.whl", hash = "sha256:e0f138900af21926a02425cf736db95be9f4af72ba1bb21453432a07f6082134"},
    {file = "MarkupSafe-2.0.1-cp36-cp36m-macosx_10_9_x86_64.whl", hash = "sha256:f9081981fe268bd86831e5c75f7de206ef275defcb82bc70740ae6dc507aee51"},
    {file = "MarkupSafe-2.0.1-cp36-cp36m-manylinux1_i686.whl", hash = "sha256:0955295dd5eec6cb6cc2fe1698f4c6d84af2e92de33fbcac4111913cd100a6ff"},
    {file = "MarkupSafe-2.0.1-cp36-cp36m-manylinux1_x86_64.whl", hash = "sha256:0446679737af14f45767963a1a9ef7620189912317d095f2d9ffa183a4d25d2b"},
    {file = "MarkupSafe-2.0.1-cp36-cp36m-manylinux2010_i686.whl", hash = "sha256:f826e31d18b516f653fe296d967d700fddad5901ae07c622bb3705955e1faa94"},
    {file = "MarkupSafe-2.0.1-cp36-cp36m-manylinux2010_x86_64.whl", hash = "sha256:fa130dd50c57d53368c9d59395cb5526eda596d3ffe36666cd81a44d56e48872"},
    {file = "MarkupSafe-2.0.1-cp36-cp36m-manylinux2014_aarch64.whl", hash = "sha256:905fec760bd2fa1388bb5b489ee8ee5f7291d692638ea5f67982d968366bef9f"},
    {file = "MarkupSafe-2.0.1-cp36-cp36m-manylinux_2_17_aarch64.manylinux2014_aarch64.whl", hash = "sha256:bf5d821ffabf0ef3533c39c518f3357b171a1651c1ff6827325e4489b0e46c3c"},
    {file = "MarkupSafe-2.0.1-cp36-cp36m-manylinux_2_5_i686.manylinux1_i686.manylinux_2_12_i686.manylinux2010_i686.whl", hash = "sha256:0d4b31cc67ab36e3392bbf3862cfbadac3db12bdd8b02a2731f509ed5b829724"},
    {file = "MarkupSafe-2.0.1-cp36-cp36m-manylinux_2_5_x86_64.manylinux1_x86_64.manylinux_2_12_x86_64.manylinux2010_x86_64.whl", hash = "sha256:baa1a4e8f868845af802979fcdbf0bb11f94f1cb7ced4c4b8a351bb60d108145"},
    {file = "MarkupSafe-2.0.1-cp36-cp36m-musllinux_1_1_aarch64.whl", hash = "sha256:deb993cacb280823246a026e3b2d81c493c53de6acfd5e6bfe31ab3402bb37dd"},
    {file = "MarkupSafe-2.0.1-cp36-cp36m-musllinux_1_1_i686.whl", hash = "sha256:63f3268ba69ace99cab4e3e3b5840b03340efed0948ab8f78d2fd87ee5442a4f"},
    {file = "MarkupSafe-2.0.1-cp36-cp36m-musllinux_1_1_x86_64.whl", hash = "sha256:8d206346619592c6200148b01a2142798c989edcb9c896f9ac9722a99d4e77e6"},
    {file = "MarkupSafe-2.0.1-cp36-cp36m-win32.whl", hash = "sha256:6c4ca60fa24e85fe25b912b01e62cb969d69a23a5d5867682dd3e80b5b02581d"},
    {file = "MarkupSafe-2.0.1-cp36-cp36m-win_amd64.whl", hash = "sha256:b2f4bf27480f5e5e8ce285a8c8fd176c0b03e93dcc6646477d4630e83440c6a9"},
    {file = "MarkupSafe-2.0.1-cp37-cp37m-macosx_10_9_x86_64.whl", hash = "sha256:0717a7390a68be14b8c793ba258e075c6f4ca819f15edfc2a3a027c823718567"},
    {file = "MarkupSafe-2.0.1-cp37-cp37m-manylinux1_i686.whl", hash = "sha256:6557b31b5e2c9ddf0de32a691f2312a32f77cd7681d8af66c2692efdbef84c18"},
    {file = "MarkupSafe-2.0.1-cp37-cp37m-manylinux1_x86_64.whl", hash = "sha256:49e3ceeabbfb9d66c3aef5af3a60cc43b85c33df25ce03d0031a608b0a8b2e3f"},
    {file = "MarkupSafe-2.0.1-cp37-cp37m-manylinux2010_i686.whl", hash = "sha256:d7f9850398e85aba693bb640262d3611788b1f29a79f0c93c565694658f4071f"},
    {file = "MarkupSafe-2.0.1-cp37-cp37m-manylinux2010_x86_64.whl", hash = "sha256:6a7fae0dd14cf60ad5ff42baa2e95727c3d81ded453457771d02b7d2b3f9c0c2"},
    {file = "MarkupSafe-2.0.1-cp37-cp37m-manylinux2014_aarch64.whl", hash = "sha256:b7f2d075102dc8c794cbde1947378051c4e5180d52d276987b8d28a3bd58c17d"},
    {file = "MarkupSafe-2.0.1-cp37-cp37m-manylinux_2_17_aarch64.manylinux2014_aarch64.whl", hash = "sha256:e9936f0b261d4df76ad22f8fee3ae83b60d7c3e871292cd42f40b81b70afae85"},
    {file = "MarkupSafe-2.0.1-cp37-cp37m-manylinux_2_5_i686.manylinux1_i686.manylinux_2_12_i686.manylinux2010_i686.whl", hash = "sha256:2a7d351cbd8cfeb19ca00de495e224dea7e7d919659c2841bbb7f420ad03e2d6"},
    {file = "MarkupSafe-2.0.1-cp37-cp37m-manylinux_2_5_x86_64.manylinux1_x86_64.manylinux_2_12_x86_64.manylinux2010_x86_64.whl", hash = "sha256:60bf42e36abfaf9aff1f50f52644b336d4f0a3fd6d8a60ca0d054ac9f713a864"},
    {file = "MarkupSafe-2.0.1-cp37-cp37m-musllinux_1_1_aarch64.whl", hash = "sha256:d6c7ebd4e944c85e2c3421e612a7057a2f48d478d79e61800d81468a8d842207"},
    {file = "MarkupSafe-2.0.1-cp37-cp37m-musllinux_1_1_i686.whl", hash = "sha256:f0567c4dc99f264f49fe27da5f735f414c4e7e7dd850cfd8e69f0862d7c74ea9"},
    {file = "MarkupSafe-2.0.1-cp37-cp37m-musllinux_1_1_x86_64.whl", hash = "sha256:89c687013cb1cd489a0f0ac24febe8c7a666e6e221b783e53ac50ebf68e45d86"},
    {file = "MarkupSafe-2.0.1-cp37-cp37m-win32.whl", hash = "sha256:a30e67a65b53ea0a5e62fe23682cfe22712e01f453b95233b25502f7c61cb415"},
    {file = "MarkupSafe-2.0.1-cp37-cp37m-win_amd64.whl", hash = "sha256:611d1ad9a4288cf3e3c16014564df047fe08410e628f89805e475368bd304914"},
    {file = "MarkupSafe-2.0.1-cp38-cp38-macosx_10_9_universal2.whl", hash = "sha256:5bb28c636d87e840583ee3adeb78172efc47c8b26127267f54a9c0ec251d41a9"},
    {file = "MarkupSafe-2.0.1-cp38-cp38-macosx_10_9_x86_64.whl", hash = "sha256:be98f628055368795d818ebf93da628541e10b75b41c559fdf36d104c5787066"},
    {file = "MarkupSafe-2.0.1-cp38-cp38-manylinux1_i686.whl", hash = "sha256:1d609f577dc6e1aa17d746f8bd3c31aa4d258f4070d61b2aa5c4166c1539de35"},
    {file = "MarkupSafe-2.0.1-cp38-cp38-manylinux1_x86_64.whl", hash = "sha256:7d91275b0245b1da4d4cfa07e0faedd5b0812efc15b702576d103293e252af1b"},
    {file = "MarkupSafe-2.0.1-cp38-cp38-manylinux2010_i686.whl", hash = "sha256:01a9b8ea66f1658938f65b93a85ebe8bc016e6769611be228d797c9d998dd298"},
    {file = "MarkupSafe-2.0.1-cp38-cp38-manylinux2010_x86_64.whl", hash = "sha256:47ab1e7b91c098ab893b828deafa1203de86d0bc6ab587b160f78fe6c4011f75"},
    {file = "MarkupSafe-2.0.1-cp38-cp38-manylinux2014_aarch64.whl", hash = "sha256:97383d78eb34da7e1fa37dd273c20ad4320929af65d156e35a5e2d89566d9dfb"},
    {file = "MarkupSafe-2.0.1-cp38-cp38-manylinux_2_17_aarch64.manylinux2014_aarch64.whl", hash = "sha256:6fcf051089389abe060c9cd7caa212c707e58153afa2c649f00346ce6d260f1b"},
    {file = "MarkupSafe-2.0.1-cp38-cp38-manylinux_2_5_i686.manylinux1_i686.manylinux_2_12_i686.manylinux2010_i686.whl", hash = "sha256:5855f8438a7d1d458206a2466bf82b0f104a3724bf96a1c781ab731e4201731a"},
    {file = "MarkupSafe-2.0.1-cp38-cp38-manylinux_2_5_x86_64.manylinux1_x86_64.manylinux_2_12_x86_64.manylinux2010_x86_64.whl", hash = "sha256:3dd007d54ee88b46be476e293f48c85048603f5f516008bee124ddd891398ed6"},
    {file = "MarkupSafe-2.0.1-cp38-cp38-musllinux_1_1_aarch64.whl", hash = "sha256:aca6377c0cb8a8253e493c6b451565ac77e98c2951c45f913e0b52facdcff83f"},
    {file = "MarkupSafe-2.0.1-cp38-cp38-musllinux_1_1_i686.whl", hash = "sha256:04635854b943835a6ea959e948d19dcd311762c5c0c6e1f0e16ee57022669194"},
    {file = "MarkupSafe-2.0.1-cp38-cp38-musllinux_1_1_x86_64.whl", hash = "sha256:6300b8454aa6930a24b9618fbb54b5a68135092bc666f7b06901f897fa5c2fee"},
    {file = "MarkupSafe-2.0.1-cp38-cp38-win32.whl", hash = "sha256:023cb26ec21ece8dc3907c0e8320058b2e0cb3c55cf9564da612bc325bed5e64"},
    {file = "MarkupSafe-2.0.1-cp38-cp38-win_amd64.whl", hash = "sha256:984d76483eb32f1bcb536dc27e4ad56bba4baa70be32fa87152832cdd9db0833"},
    {file = "MarkupSafe-2.0.1-cp39-cp39-macosx_10_9_universal2.whl", hash = "sha256:2ef54abee730b502252bcdf31b10dacb0a416229b72c18b19e24a4509f273d26"},
    {file = "MarkupSafe-2.0.1-cp39-cp39-macosx_10_9_x86_64.whl", hash = "sha256:3c112550557578c26af18a1ccc9e090bfe03832ae994343cfdacd287db6a6ae7"},
    {file = "MarkupSafe-2.0.1-cp39-cp39-manylinux1_i686.whl", hash = "sha256:53edb4da6925ad13c07b6d26c2a852bd81e364f95301c66e930ab2aef5b5ddd8"},
    {file = "MarkupSafe-2.0.1-cp39-cp39-manylinux1_x86_64.whl", hash = "sha256:f5653a225f31e113b152e56f154ccbe59eeb1c7487b39b9d9f9cdb58e6c79dc5"},
    {file = "MarkupSafe-2.0.1-cp39-cp39-manylinux2010_i686.whl", hash = "sha256:4efca8f86c54b22348a5467704e3fec767b2db12fc39c6d963168ab1d3fc9135"},
    {file = "MarkupSafe-2.0.1-cp39-cp39-manylinux2010_x86_64.whl", hash = "sha256:ab3ef638ace319fa26553db0624c4699e31a28bb2a835c5faca8f8acf6a5a902"},
    {file = "MarkupSafe-2.0.1-cp39-cp39-manylinux2014_aarch64.whl", hash = "sha256:f8ba0e8349a38d3001fae7eadded3f6606f0da5d748ee53cc1dab1d6527b9509"},
    {file = "MarkupSafe-2.0.1-cp39-cp39-manylinux_2_17_aarch64.manylinux2014_aarch64.whl", hash = "sha256:c47adbc92fc1bb2b3274c4b3a43ae0e4573d9fbff4f54cd484555edbf030baf1"},
    {file = "MarkupSafe-2.0.1-cp39-cp39-manylinux_2_5_i686.manylinux1_i686.manylinux_2_12_i686.manylinux2010_i686.whl", hash = "sha256:37205cac2a79194e3750b0af2a5720d95f786a55ce7df90c3af697bfa100eaac"},
    {file = "MarkupSafe-2.0.1-cp39-cp39-manylinux_2_5_x86_64.manylinux1_x86_64.manylinux_2_12_x86_64.manylinux2010_x86_64.whl", hash = "sha256:1f2ade76b9903f39aa442b4aadd2177decb66525062db244b35d71d0ee8599b6"},
    {file = "MarkupSafe-2.0.1-cp39-cp39-musllinux_1_1_aarch64.whl", hash = "sha256:4296f2b1ce8c86a6aea78613c34bb1a672ea0e3de9c6ba08a960efe0b0a09047"},
    {file = "MarkupSafe-2.0.1-cp39-cp39-musllinux_1_1_i686.whl", hash = "sha256:9f02365d4e99430a12647f09b6cc8bab61a6564363f313126f775eb4f6ef798e"},
    {file = "MarkupSafe-2.0.1-cp39-cp39-musllinux_1_1_x86_64.whl", hash = "sha256:5b6d930f030f8ed98e3e6c98ffa0652bdb82601e7a016ec2ab5d7ff23baa78d1"},
    {file = "MarkupSafe-2.0.1-cp39-cp39-win32.whl", hash = "sha256:10f82115e21dc0dfec9ab5c0223652f7197feb168c940f3ef61563fc2d6beb74"},
    {file = "MarkupSafe-2.0.1-cp39-cp39-win_amd64.whl", hash = "sha256:693ce3f9e70a6cf7d2fb9e6c9d8b204b6b39897a2c4a1aa65728d5ac97dcc1d8"},
    {file = "MarkupSafe-2.0.1.tar.gz", hash = "sha256:594c67807fb16238b30c44bdf74f36c02cdf22d1c8cda91ef8a0ed8dabf5620a"},
]
matplotlib = [
    {file = "matplotlib-3.3.4-cp36-cp36m-macosx_10_9_x86_64.whl", hash = "sha256:672960dd114e342b7c610bf32fb99d14227f29919894388b41553217457ba7ef"},
    {file = "matplotlib-3.3.4-cp36-cp36m-manylinux1_i686.whl", hash = "sha256:7c155437ae4fd366e2700e2716564d1787700687443de46bcb895fe0f84b761d"},
    {file = "matplotlib-3.3.4-cp36-cp36m-manylinux1_x86_64.whl", hash = "sha256:a17f0a10604fac7627ec82820439e7db611722e80c408a726cd00d8c974c2fb3"},
    {file = "matplotlib-3.3.4-cp36-cp36m-win32.whl", hash = "sha256:215e2a30a2090221a9481db58b770ce56b8ef46f13224ae33afe221b14b24dc1"},
    {file = "matplotlib-3.3.4-cp36-cp36m-win_amd64.whl", hash = "sha256:348e6032f666ffd151b323342f9278b16b95d4a75dfacae84a11d2829a7816ae"},
    {file = "matplotlib-3.3.4-cp37-cp37m-macosx_10_9_x86_64.whl", hash = "sha256:94bdd1d55c20e764d8aea9d471d2ae7a7b2c84445e0fa463f02e20f9730783e1"},
    {file = "matplotlib-3.3.4-cp37-cp37m-manylinux1_i686.whl", hash = "sha256:a1acb72f095f1d58ecc2538ed1b8bca0b57df313b13db36ed34b8cdf1868e674"},
    {file = "matplotlib-3.3.4-cp37-cp37m-manylinux1_x86_64.whl", hash = "sha256:46b1a60a04e6d884f0250d5cc8dc7bd21a9a96c584a7acdaab44698a44710bab"},
    {file = "matplotlib-3.3.4-cp37-cp37m-win32.whl", hash = "sha256:ed4a9e6dcacba56b17a0a9ac22ae2c72a35b7f0ef0693aa68574f0b2df607a89"},
    {file = "matplotlib-3.3.4-cp37-cp37m-win_amd64.whl", hash = "sha256:c24c05f645aef776e8b8931cb81e0f1632d229b42b6d216e30836e2e145a2b40"},
    {file = "matplotlib-3.3.4-cp38-cp38-macosx_10_9_x86_64.whl", hash = "sha256:7310e353a4a35477c7f032409966920197d7df3e757c7624fd842f3eeb307d3d"},
    {file = "matplotlib-3.3.4-cp38-cp38-manylinux1_i686.whl", hash = "sha256:451cc89cb33d6652c509fc6b588dc51c41d7246afdcc29b8624e256b7663ed1f"},
    {file = "matplotlib-3.3.4-cp38-cp38-manylinux1_x86_64.whl", hash = "sha256:3d2eb9c1cc254d0ffa90bc96fde4b6005d09c2228f99dfd493a4219c1af99644"},
    {file = "matplotlib-3.3.4-cp38-cp38-win32.whl", hash = "sha256:e15fa23d844d54e7b3b7243afd53b7567ee71c721f592deb0727ee85e668f96a"},
    {file = "matplotlib-3.3.4-cp38-cp38-win_amd64.whl", hash = "sha256:1de0bb6cbfe460725f0e97b88daa8643bcf9571c18ba90bb8e41432aaeca91d6"},
    {file = "matplotlib-3.3.4-cp39-cp39-macosx_10_9_x86_64.whl", hash = "sha256:f44149a0ef5b4991aaef12a93b8e8d66d6412e762745fea1faa61d98524e0ba9"},
    {file = "matplotlib-3.3.4-cp39-cp39-manylinux1_i686.whl", hash = "sha256:746a1df55749629e26af7f977ea426817ca9370ad1569436608dc48d1069b87c"},
    {file = "matplotlib-3.3.4-cp39-cp39-manylinux1_x86_64.whl", hash = "sha256:5f571b92a536206f7958f7cb2d367ff6c9a1fa8229dc35020006e4cdd1ca0acd"},
    {file = "matplotlib-3.3.4-cp39-cp39-win32.whl", hash = "sha256:9265ae0fb35e29f9b8cc86c2ab0a2e3dcddc4dd9de4b85bf26c0f63fe5c1c2ca"},
    {file = "matplotlib-3.3.4-cp39-cp39-win_amd64.whl", hash = "sha256:9a79e5dd7bb797aa611048f5b70588b23c5be05b63eefd8a0d152ac77c4243db"},
    {file = "matplotlib-3.3.4-pp36-pypy36_pp73-macosx_10_9_x86_64.whl", hash = "sha256:1e850163579a8936eede29fad41e202b25923a0a8d5ffd08ce50fc0a97dcdc93"},
    {file = "matplotlib-3.3.4-pp36-pypy36_pp73-manylinux2010_x86_64.whl", hash = "sha256:d738acfdfb65da34c91acbdb56abed46803db39af259b7f194dc96920360dbe4"},
    {file = "matplotlib-3.3.4-pp37-pypy37_pp73-macosx_10_9_x86_64.whl", hash = "sha256:aa49571d8030ad0b9ac39708ee77bd2a22f87815e12bdee52ecaffece9313ed8"},
    {file = "matplotlib-3.3.4-pp37-pypy37_pp73-manylinux2010_x86_64.whl", hash = "sha256:cf3a7e54eff792f0815dbbe9b85df2f13d739289c93d346925554f71d484be78"},
    {file = "matplotlib-3.3.4.tar.gz", hash = "sha256:3e477db76c22929e4c6876c44f88d790aacdf3c3f8f3a90cb1975c0bf37825b0"},
]
mccabe = [
    {file = "mccabe-0.6.1-py2.py3-none-any.whl", hash = "sha256:ab8a6258860da4b6677da4bd2fe5dc2c659cff31b3ee4f7f5d64e79735b80d42"},
    {file = "mccabe-0.6.1.tar.gz", hash = "sha256:dd8d182285a0fe56bace7f45b5e7d1a6ebcbf524e8f3bd87eb0f125271b8831f"},
]
mistune = [
    {file = "mistune-0.8.4-py2.py3-none-any.whl", hash = "sha256:88a1051873018da288eee8538d476dffe1262495144b33ecb586c4ab266bb8d4"},
    {file = "mistune-0.8.4.tar.gz", hash = "sha256:59a3429db53c50b5c6bcc8a07f8848cb00d7dc8bdb431a4ab41920d201d4756e"},
]
more-itertools = [
    {file = "more-itertools-8.12.0.tar.gz", hash = "sha256:7dc6ad46f05f545f900dd59e8dfb4e84a4827b97b3cfecb175ea0c7d247f6064"},
    {file = "more_itertools-8.12.0-py3-none-any.whl", hash = "sha256:43e6dd9942dffd72661a2c4ef383ad7da1e6a3e968a927ad7a6083ab410a688b"},
]
mypy = [
    {file = "mypy-0.910-cp35-cp35m-macosx_10_9_x86_64.whl", hash = "sha256:a155d80ea6cee511a3694b108c4494a39f42de11ee4e61e72bc424c490e46457"},
    {file = "mypy-0.910-cp35-cp35m-manylinux1_x86_64.whl", hash = "sha256:b94e4b785e304a04ea0828759172a15add27088520dc7e49ceade7834275bedb"},
    {file = "mypy-0.910-cp35-cp35m-manylinux2010_x86_64.whl", hash = "sha256:088cd9c7904b4ad80bec811053272986611b84221835e079be5bcad029e79dd9"},
    {file = "mypy-0.910-cp35-cp35m-win_amd64.whl", hash = "sha256:adaeee09bfde366d2c13fe6093a7df5df83c9a2ba98638c7d76b010694db760e"},
    {file = "mypy-0.910-cp36-cp36m-macosx_10_9_x86_64.whl", hash = "sha256:ecd2c3fe726758037234c93df7e98deb257fd15c24c9180dacf1ef829da5f921"},
    {file = "mypy-0.910-cp36-cp36m-manylinux1_x86_64.whl", hash = "sha256:d9dd839eb0dc1bbe866a288ba3c1afc33a202015d2ad83b31e875b5905a079b6"},
    {file = "mypy-0.910-cp36-cp36m-manylinux2010_x86_64.whl", hash = "sha256:3e382b29f8e0ccf19a2df2b29a167591245df90c0b5a2542249873b5c1d78212"},
    {file = "mypy-0.910-cp36-cp36m-win_amd64.whl", hash = "sha256:53fd2eb27a8ee2892614370896956af2ff61254c275aaee4c230ae771cadd885"},
    {file = "mypy-0.910-cp37-cp37m-macosx_10_9_x86_64.whl", hash = "sha256:b6fb13123aeef4a3abbcfd7e71773ff3ff1526a7d3dc538f3929a49b42be03f0"},
    {file = "mypy-0.910-cp37-cp37m-manylinux1_x86_64.whl", hash = "sha256:e4dab234478e3bd3ce83bac4193b2ecd9cf94e720ddd95ce69840273bf44f6de"},
    {file = "mypy-0.910-cp37-cp37m-manylinux2010_x86_64.whl", hash = "sha256:7df1ead20c81371ccd6091fa3e2878559b5c4d4caadaf1a484cf88d93ca06703"},
    {file = "mypy-0.910-cp37-cp37m-win_amd64.whl", hash = "sha256:0aadfb2d3935988ec3815952e44058a3100499f5be5b28c34ac9d79f002a4a9a"},
    {file = "mypy-0.910-cp38-cp38-macosx_10_9_x86_64.whl", hash = "sha256:ec4e0cd079db280b6bdabdc807047ff3e199f334050db5cbb91ba3e959a67504"},
    {file = "mypy-0.910-cp38-cp38-manylinux1_x86_64.whl", hash = "sha256:119bed3832d961f3a880787bf621634ba042cb8dc850a7429f643508eeac97b9"},
    {file = "mypy-0.910-cp38-cp38-manylinux2010_x86_64.whl", hash = "sha256:866c41f28cee548475f146aa4d39a51cf3b6a84246969f3759cb3e9c742fc072"},
    {file = "mypy-0.910-cp38-cp38-win_amd64.whl", hash = "sha256:ceb6e0a6e27fb364fb3853389607cf7eb3a126ad335790fa1e14ed02fba50811"},
    {file = "mypy-0.910-cp39-cp39-macosx_10_9_x86_64.whl", hash = "sha256:1a85e280d4d217150ce8cb1a6dddffd14e753a4e0c3cf90baabb32cefa41b59e"},
    {file = "mypy-0.910-cp39-cp39-macosx_11_0_arm64.whl", hash = "sha256:42c266ced41b65ed40a282c575705325fa7991af370036d3f134518336636f5b"},
    {file = "mypy-0.910-cp39-cp39-manylinux1_x86_64.whl", hash = "sha256:3c4b8ca36877fc75339253721f69603a9c7fdb5d4d5a95a1a1b899d8b86a4de2"},
    {file = "mypy-0.910-cp39-cp39-manylinux2010_x86_64.whl", hash = "sha256:c0df2d30ed496a08de5daed2a9ea807d07c21ae0ab23acf541ab88c24b26ab97"},
    {file = "mypy-0.910-cp39-cp39-win_amd64.whl", hash = "sha256:c6c2602dffb74867498f86e6129fd52a2770c48b7cd3ece77ada4fa38f94eba8"},
    {file = "mypy-0.910-py3-none-any.whl", hash = "sha256:ef565033fa5a958e62796867b1df10c40263ea9ded87164d67572834e57a174d"},
    {file = "mypy-0.910.tar.gz", hash = "sha256:704098302473cb31a218f1775a873b376b30b4c18229421e9e9dc8916fd16150"},
]
mypy-extensions = [
    {file = "mypy_extensions-0.4.3-py2.py3-none-any.whl", hash = "sha256:090fedd75945a69ae91ce1303b5824f428daf5a028d2f6ab8a299250a846f15d"},
    {file = "mypy_extensions-0.4.3.tar.gz", hash = "sha256:2d82818f5bb3e369420cb3c4060a7970edba416647068eb4c5343488a6c604a8"},
]
nb-black = [
    {file = "nb_black-1.0.7.tar.gz", hash = "sha256:1ca52e3a46675f6a0a6d79ac73a1f8f951bef60f919eced56173e76ab1b6d62b"},
]
nbclassic = [
    {file = "nbclassic-0.3.5-py3-none-any.whl", hash = "sha256:012d18efb4e24fe9af598add0dcaa621c1f8afbbbabb942fb583dd7fbb247fc8"},
    {file = "nbclassic-0.3.5.tar.gz", hash = "sha256:99444dd63103af23c788d9b5172992f12caf8c3098dd5a35c787f0df31490c29"},
]
nbclient = [
    {file = "nbclient-0.5.9-py3-none-any.whl", hash = "sha256:8a307be4129cce5f70eb83a57c3edbe45656623c31de54e38bb6fdfbadc428b3"},
    {file = "nbclient-0.5.9.tar.gz", hash = "sha256:99e46ddafacd0b861293bf246fed8540a184adfa3aa7d641f89031ec070701e0"},
]
nbconvert = [
    {file = "nbconvert-6.0.7-py3-none-any.whl", hash = "sha256:39e9f977920b203baea0be67eea59f7b37a761caa542abe80f5897ce3cf6311d"},
    {file = "nbconvert-6.0.7.tar.gz", hash = "sha256:cbbc13a86dfbd4d1b5dee106539de0795b4db156c894c2c5dc382062bbc29002"},
]
nbformat = [
    {file = "nbformat-5.1.3-py3-none-any.whl", hash = "sha256:eb8447edd7127d043361bc17f2f5a807626bc8e878c7709a1c647abda28a9171"},
    {file = "nbformat-5.1.3.tar.gz", hash = "sha256:b516788ad70771c6250977c1374fcca6edebe6126fd2adb5a69aa5c2356fd1c8"},
]
nest-asyncio = [
    {file = "nest_asyncio-1.5.4-py3-none-any.whl", hash = "sha256:3fdd0d6061a2bb16f21fe8a9c6a7945be83521d81a0d15cff52e9edee50101d6"},
    {file = "nest_asyncio-1.5.4.tar.gz", hash = "sha256:f969f6013a16fadb4adcf09d11a68a4f617c6049d7af7ac2c676110169a63abd"},
]
nodeenv = [
    {file = "nodeenv-1.6.0-py2.py3-none-any.whl", hash = "sha256:621e6b7076565ddcacd2db0294c0381e01fd28945ab36bcf00f41c5daf63bef7"},
    {file = "nodeenv-1.6.0.tar.gz", hash = "sha256:3ef13ff90291ba2a4a7a4ff9a979b63ffdd00a464dbe04acf0ea6471517a4c2b"},
]
notebook = [
    {file = "notebook-6.4.8-py3-none-any.whl", hash = "sha256:3e702fcc54b8ae597533c3864793b7a1e971dec9e112f67235828d8a798fd654"},
    {file = "notebook-6.4.8.tar.gz", hash = "sha256:1e985c9dc6f678bdfffb9dc657306b5469bfa62d73e03f74e8defbf76d284312"},
]
numexpr = [
    {file = "numexpr-2.8.1-cp310-cp310-macosx_10_9_x86_64.whl", hash = "sha256:d148e99483e15de22d0acd5100136d39a336e91c8f8d37bf2e84e9f0ab4c0610"},
    {file = "numexpr-2.8.1-cp310-cp310-manylinux_2_17_x86_64.manylinux2014_x86_64.whl", hash = "sha256:ebf31aeed426840aefe1e94c89bb0b7530a72be36444ed4c73e4411865b79be5"},
    {file = "numexpr-2.8.1-cp310-cp310-musllinux_1_1_x86_64.whl", hash = "sha256:3bab5add6628fa8bb66fba7b1f0eed5d8d0ce05fdd2dcc326dde8a297a961c46"},
    {file = "numexpr-2.8.1-cp310-cp310-win32.whl", hash = "sha256:79ec94295aa57f5a9d212116bb7359744cd2f9e05d477df0dee383b7f44b9588"},
    {file = "numexpr-2.8.1-cp310-cp310-win_amd64.whl", hash = "sha256:cfd89f63028f8df3c9b11bf2c98085184f967a09f543a77c3335f4a0ec54f124"},
    {file = "numexpr-2.8.1-cp36-cp36m-macosx_10_9_x86_64.whl", hash = "sha256:517f299c4bc8491b5117aa276e8f3cf7ee2e89223922e92e2ea78a32985d5087"},
    {file = "numexpr-2.8.1-cp36-cp36m-manylinux_2_17_x86_64.manylinux2014_x86_64.whl", hash = "sha256:a9f046cb5752f08a9291dc1fd37a9cfd15770262188bb984e4418490fef9c9ec"},
    {file = "numexpr-2.8.1-cp36-cp36m-musllinux_1_1_x86_64.whl", hash = "sha256:6bce8a183afe157c25385d27be314be22f06ba644c89b611d20e2570a06bd5dd"},
    {file = "numexpr-2.8.1-cp36-cp36m-win32.whl", hash = "sha256:1639561d056d2d790a56ddab7e7df40b6181ad50338b50fba94aa42874a00958"},
    {file = "numexpr-2.8.1-cp36-cp36m-win_amd64.whl", hash = "sha256:a97a087a5f5e56cd81c69215918fdaca60eb478a099daa757455e4ff887f7600"},
    {file = "numexpr-2.8.1-cp37-cp37m-macosx_10_9_x86_64.whl", hash = "sha256:bd402e43b8baf6436b7c2c14541f69eb4f97f023469585a7ad258c49622ff619"},
    {file = "numexpr-2.8.1-cp37-cp37m-manylinux_2_17_x86_64.manylinux2014_x86_64.whl", hash = "sha256:48258db3ba89ad028744e07b09dde963f82da7f081849d3a003bb0b96b112d4f"},
    {file = "numexpr-2.8.1-cp37-cp37m-musllinux_1_1_x86_64.whl", hash = "sha256:4eb79d9026f013cf8d16de8be74911c74c0c09362627bf4b39e2b7f1f3188c28"},
    {file = "numexpr-2.8.1-cp37-cp37m-win32.whl", hash = "sha256:fd6905bc80a11908e363c9821cbf8aeeca4dca5b6a2eea90a97b055bc73443e6"},
    {file = "numexpr-2.8.1-cp37-cp37m-win_amd64.whl", hash = "sha256:da180aaec7f6c387540b251f6ec2b8d280220c0e45731778853c8b0d86c4ae22"},
    {file = "numexpr-2.8.1-cp38-cp38-macosx_10_9_x86_64.whl", hash = "sha256:b57d3ab7054409d9b4d2148241ae70d738c0b0daeb1a0efd5ea89b9279752e22"},
    {file = "numexpr-2.8.1-cp38-cp38-manylinux_2_17_x86_64.manylinux2014_x86_64.whl", hash = "sha256:d7b64b125161e722c9dc8a27df282e755bd9a5adf826b2e3e1f038e3dfdc3307"},
    {file = "numexpr-2.8.1-cp38-cp38-musllinux_1_1_x86_64.whl", hash = "sha256:a591f99ecbb413749725e8da4e52e663f0939dd5fbf1ae5a7c6c50ba734f57de"},
    {file = "numexpr-2.8.1-cp38-cp38-win32.whl", hash = "sha256:80db25e2934fd1a1b787440d5fa7946adb79a1289d7dc64e2c8bcd6ceae660ad"},
    {file = "numexpr-2.8.1-cp38-cp38-win_amd64.whl", hash = "sha256:d2b4b6379763ec5d794d4aaa1834ae00f1bba82a36d0b99c6e2d559302a21e85"},
    {file = "numexpr-2.8.1-cp39-cp39-macosx_10_9_x86_64.whl", hash = "sha256:ab6b2cb64bc9391f77f08203fda5af3647ed2abcefb928cc6282727854f97735"},
    {file = "numexpr-2.8.1-cp39-cp39-manylinux_2_17_x86_64.manylinux2014_x86_64.whl", hash = "sha256:2247d92da60b85de619e797e59a80e9c7302fba82dcd0525de8f7dd729a0d60f"},
    {file = "numexpr-2.8.1-cp39-cp39-musllinux_1_1_x86_64.whl", hash = "sha256:5d0c98c4d8bcc25962e5859176e5728f69209cffb9b7f64bf6d1c801fe350946"},
    {file = "numexpr-2.8.1-cp39-cp39-win32.whl", hash = "sha256:24fb5b2c17273a76e7de9cea7817c54262198657998a093fceb4030f273524c7"},
    {file = "numexpr-2.8.1-cp39-cp39-win_amd64.whl", hash = "sha256:920c6a3088790573765e103e20592864977aa4b4d1b819c298fa9d88771cde1b"},
    {file = "numexpr-2.8.1.tar.gz", hash = "sha256:cd779aa44dd986c4ef10163519239602b027be06a527946656207acf1f58113b"},
]
numba = [
    {file = "numba-0.53.1-cp36-cp36m-macosx_10_14_x86_64.whl", hash = "sha256:b23de6b6837c132087d06b8b92d343edb54b885873b824a037967fbd5272ebb7"},
    {file = "numba-0.53.1-cp36-cp36m-manylinux2014_i686.whl", hash = "sha256:6545b9e9b0c112b81de7f88a3c787469a357eeff8211e90b8f45ee243d521cc2"},
    {file = "numba-0.53.1-cp36-cp36m-manylinux2014_x86_64.whl", hash = "sha256:8fa5c963a43855050a868106a87cd614f3c3f459951c8fc468aec263ef80d063"},
    {file = "numba-0.53.1-cp36-cp36m-win32.whl", hash = "sha256:aaa6ebf56afb0b6752607b9f3bf39e99b0efe3c1fa6849698373925ee6838fd7"},
    {file = "numba-0.53.1-cp36-cp36m-win_amd64.whl", hash = "sha256:b08b3df38aab769df79ed948d70f0a54a3cdda49d58af65369235c204ec5d0f3"},
    {file = "numba-0.53.1-cp37-cp37m-macosx_10_14_x86_64.whl", hash = "sha256:bf5c463b62d013e3f709cc8277adf2f4f4d8cc6757293e29c6db121b77e6b760"},
    {file = "numba-0.53.1-cp37-cp37m-manylinux2014_i686.whl", hash = "sha256:74df02e73155f669e60dcff07c4eef4a03dbf5b388594db74142ab40914fe4f5"},
    {file = "numba-0.53.1-cp37-cp37m-manylinux2014_x86_64.whl", hash = "sha256:5165709bf62f28667e10b9afe6df0ce1037722adab92d620f59cb8bbb8104641"},
    {file = "numba-0.53.1-cp37-cp37m-win32.whl", hash = "sha256:2e96958ed2ca7e6d967b2ce29c8da0ca47117e1de28e7c30b2c8c57386506fa5"},
    {file = "numba-0.53.1-cp37-cp37m-win_amd64.whl", hash = "sha256:276f9d1674fe08d95872d81b97267c6b39dd830f05eb992608cbede50fcf48a9"},
    {file = "numba-0.53.1-cp38-cp38-macosx_10_14_x86_64.whl", hash = "sha256:4c4c8d102512ae472af52c76ad9522da718c392cb59f4cd6785d711fa5051a2a"},
    {file = "numba-0.53.1-cp38-cp38-manylinux2014_i686.whl", hash = "sha256:691adbeac17dbdf6ed7c759e9e33a522351f07d2065fe926b264b6b2c15fd89b"},
    {file = "numba-0.53.1-cp38-cp38-manylinux2014_x86_64.whl", hash = "sha256:94aab3e0e9e8754116325ce026e1b29ae72443c706a3104cf7f3368dc3012912"},
    {file = "numba-0.53.1-cp38-cp38-win32.whl", hash = "sha256:aabeec89bb3e3162136eea492cea7ee8882ddcda2201f05caecdece192c40896"},
    {file = "numba-0.53.1-cp38-cp38-win_amd64.whl", hash = "sha256:1895ebd256819ff22256cd6fe24aa8f7470b18acc73e7917e8e93c9ac7f565dc"},
    {file = "numba-0.53.1-cp39-cp39-macosx_10_14_x86_64.whl", hash = "sha256:224d197a46a9e602a16780d87636e199e2cdef528caef084a4d8fd8909c2455c"},
    {file = "numba-0.53.1-cp39-cp39-manylinux2014_i686.whl", hash = "sha256:aba7acb247a09d7f12bd17a8e28bbb04e8adef9fc20ca29835d03b7894e1b49f"},
    {file = "numba-0.53.1-cp39-cp39-manylinux2014_x86_64.whl", hash = "sha256:bd126f1f49da6fc4b3169cf1d96f1c3b3f84a7badd11fe22da344b923a00e744"},
    {file = "numba-0.53.1-cp39-cp39-win32.whl", hash = "sha256:0ef9d1f347b251282ae46e5a5033600aa2d0dfa1ee8c16cb8137b8cd6f79e221"},
    {file = "numba-0.53.1-cp39-cp39-win_amd64.whl", hash = "sha256:17146885cbe4e89c9d4abd4fcb8886dee06d4591943dc4343500c36ce2fcfa69"},
    {file = "numba-0.53.1.tar.gz", hash = "sha256:9cd4e5216acdc66c4e9dab2dfd22ddb5bef151185c070d4a3cd8e78638aff5b0"},
]
numexpr = [
    {file = "numexpr-2.7.3-cp27-cp27m-macosx_10_9_x86_64.whl", hash = "sha256:74df157ab4577bfc83c14f4e39d14781b06ade5406d3efef049f90c88d8c28ea"},
    {file = "numexpr-2.7.3-cp27-cp27m-manylinux1_x86_64.whl", hash = "sha256:99472731bc1111f5d73285dd2a4c228b5bfb176f785a567872e0fbfec6584f2b"},
    {file = "numexpr-2.7.3-cp27-cp27m-manylinux2010_x86_64.whl", hash = "sha256:24cdb8c0e93f31387a4c2ddd09a687874c006e6139fd68bcf77b96e51d17cb01"},
    {file = "numexpr-2.7.3-cp27-cp27m-win32.whl", hash = "sha256:c9218aeb76717768f617362b72a87e9219da95ba7cdec0732ccecc4a4719124c"},
    {file = "numexpr-2.7.3-cp27-cp27m-win_amd64.whl", hash = "sha256:97753d17d1ea39e082b1907b99b6cb63cac7d1dfa512d2ff5079eb7bfab1ea88"},
    {file = "numexpr-2.7.3-cp27-cp27mu-manylinux1_x86_64.whl", hash = "sha256:0732c9989bff8568ee78fa461f3698166d4ac79363860be22ff49eae1dcd15e7"},
    {file = "numexpr-2.7.3-cp27-cp27mu-manylinux2010_x86_64.whl", hash = "sha256:c978c49bd9dded6a4ba6b3501e3a34e3aba9312cbb7d800bed7ac6fcd2d5949d"},
    {file = "numexpr-2.7.3-cp35-cp35m-macosx_10_9_x86_64.whl", hash = "sha256:602df9b5c500d0a887dc96b4cfd16fb60ae7ef39ccd6f013f4df2ee11ae70553"},
    {file = "numexpr-2.7.3-cp35-cp35m-manylinux1_x86_64.whl", hash = "sha256:f9df0a74d39616fd011071c5850418f244bac414f24ed55c00dcf3c5385e8374"},
    {file = "numexpr-2.7.3-cp35-cp35m-manylinux2010_x86_64.whl", hash = "sha256:eeeb6325df6cf3f3ab7d9dbabf3bc03ac88b7e2f2aed21419c31e23c3048dce1"},
    {file = "numexpr-2.7.3-cp35-cp35m-manylinux2014_aarch64.whl", hash = "sha256:5223a519f48754dd350723d9fbcadbcd0476881bc954a281a09a6538ecabfc27"},
    {file = "numexpr-2.7.3-cp35-cp35m-win32.whl", hash = "sha256:785065819ce98e3d3dd853794244e0de190d7ba36ab42c8fd79e0e9cd40de7af"},
    {file = "numexpr-2.7.3-cp35-cp35m-win_amd64.whl", hash = "sha256:23718ac5f2ebae995f5899509624781b375da568f2b645b5d1fd6dbb17f41a56"},
    {file = "numexpr-2.7.3-cp36-cp36m-macosx_10_9_x86_64.whl", hash = "sha256:3daa55515ee3cb40bf5ab8263c0c13fff8d484d64d107a9c414e8ca151dc08a6"},
    {file = "numexpr-2.7.3-cp36-cp36m-manylinux1_x86_64.whl", hash = "sha256:a3f1cec8657bd3920869a2ea27f98d68ac3000334f366d844a9670ae671fe4bd"},
    {file = "numexpr-2.7.3-cp36-cp36m-manylinux2010_x86_64.whl", hash = "sha256:d423441593a952ac56d1f774068b81fb22f514fb68873c066578345a6af74c0d"},
    {file = "numexpr-2.7.3-cp36-cp36m-manylinux2014_aarch64.whl", hash = "sha256:90ea6d5813e1906bb203ef220a600b30d83e75aea2607a7e7037cceae9e93346"},
    {file = "numexpr-2.7.3-cp36-cp36m-win32.whl", hash = "sha256:8b76bcca930cbf0db0fe98b6a51d6286dff77d525dad670cb7750e29a138d434"},
    {file = "numexpr-2.7.3-cp36-cp36m-win_amd64.whl", hash = "sha256:833a363c86266424349467b53f4060f77aaa7ec03c1e6f38c54e69c65ceebf30"},
    {file = "numexpr-2.7.3-cp37-cp37m-macosx_10_9_x86_64.whl", hash = "sha256:618259287b8b81a352a7d088ad03fe3b393a842ccb45f0b3cfc6a712d41b7595"},
    {file = "numexpr-2.7.3-cp37-cp37m-manylinux1_x86_64.whl", hash = "sha256:51277a530a353e0f94665b44615249d7e7075f0c73f78d4743da632fc44bc648"},
    {file = "numexpr-2.7.3-cp37-cp37m-manylinux2010_x86_64.whl", hash = "sha256:5f4122bd58aa4e4891814c2f72bd47b1cdb202c9d863ea96c5394dffb72a16e2"},
    {file = "numexpr-2.7.3-cp37-cp37m-manylinux2014_aarch64.whl", hash = "sha256:b0a9124a66a61b05ea84b832358d6aa5561c30e69b4dcaea819b296f4f025f89"},
    {file = "numexpr-2.7.3-cp37-cp37m-win32.whl", hash = "sha256:e985026e64350dd59fd91a09bc364edf706d58b12e01362ddfa63829878bd434"},
    {file = "numexpr-2.7.3-cp37-cp37m-win_amd64.whl", hash = "sha256:e000570a6a704c594832ff4fc45f18864b721b7b444a185b365dbb03d3fe3abb"},
    {file = "numexpr-2.7.3-cp38-cp38-macosx_10_9_x86_64.whl", hash = "sha256:4527a0a7b04f858a73c348c9c4ce8441b7a54965db74a32ba808c51d9d53b7cd"},
    {file = "numexpr-2.7.3-cp38-cp38-manylinux1_x86_64.whl", hash = "sha256:dc707486b1f3dda18a39bc4d06a0a09d3c0ea47bd6b99fdb98adb26d1277253f"},
    {file = "numexpr-2.7.3-cp38-cp38-manylinux2010_x86_64.whl", hash = "sha256:5d6dbf050a9b8ebff0b7706ebeaf1cd57d64ef4dfe61aef3790851b481daf6b5"},
    {file = "numexpr-2.7.3-cp38-cp38-manylinux2014_aarch64.whl", hash = "sha256:aae4ce158da53ebc47df053de90fed9d0d51fa0df8cc481abc8a901ea4f0cec7"},
    {file = "numexpr-2.7.3-cp38-cp38-win32.whl", hash = "sha256:dfdca3d1f4c83fa8fd3ee7573110efd13e838543896641b89367622ec6a67eb4"},
    {file = "numexpr-2.7.3-cp38-cp38-win_amd64.whl", hash = "sha256:d14ae09318ad86579e35aacf1596c83d5db1139cd68615967ee23605e11f5d82"},
    {file = "numexpr-2.7.3-cp39-cp39-macosx_10_9_x86_64.whl", hash = "sha256:a8e0e48d72391543b68d0471fac2e31c614efdce4036e2a0a8a182fde1edb0e0"},
    {file = "numexpr-2.7.3-cp39-cp39-manylinux1_x86_64.whl", hash = "sha256:05b97b19e864a5d1a0b106933b1637233a2444fd375685bead264a818f847ef2"},
    {file = "numexpr-2.7.3-cp39-cp39-manylinux2010_x86_64.whl", hash = "sha256:7ab40e2b438f4ea2ea8234c63639cdf5072cdb29d0ac521307854efe0281a567"},
    {file = "numexpr-2.7.3-cp39-cp39-manylinux2014_aarch64.whl", hash = "sha256:8fc23a49f4266c24a23310c0cb92ff54c4b4f535635f90372b3a2d5cb1f83329"},
    {file = "numexpr-2.7.3-cp39-cp39-win32.whl", hash = "sha256:2e14b44a79030fbe25f16393162a4d21ced14056fac49ff73856f661a78db731"},
    {file = "numexpr-2.7.3-cp39-cp39-win_amd64.whl", hash = "sha256:c2605e5665b0d7362e0d2b92683387c12e15c7440daf702a7637f7502a967810"},
    {file = "numexpr-2.7.3.tar.gz", hash = "sha256:43616529f9b7d1afc83386f943dc66c4da5e052f00217ba7e3ad8dd1b5f3a825"},
]
numpy = [
    {file = "numpy-1.19.5-cp36-cp36m-macosx_10_9_x86_64.whl", hash = "sha256:cc6bd4fd593cb261332568485e20a0712883cf631f6f5e8e86a52caa8b2b50ff"},
    {file = "numpy-1.19.5-cp36-cp36m-manylinux1_i686.whl", hash = "sha256:aeb9ed923be74e659984e321f609b9ba54a48354bfd168d21a2b072ed1e833ea"},
    {file = "numpy-1.19.5-cp36-cp36m-manylinux1_x86_64.whl", hash = "sha256:8b5e972b43c8fc27d56550b4120fe6257fdc15f9301914380b27f74856299fea"},
    {file = "numpy-1.19.5-cp36-cp36m-manylinux2010_i686.whl", hash = "sha256:43d4c81d5ffdff6bae58d66a3cd7f54a7acd9a0e7b18d97abb255defc09e3140"},
    {file = "numpy-1.19.5-cp36-cp36m-manylinux2010_x86_64.whl", hash = "sha256:a4646724fba402aa7504cd48b4b50e783296b5e10a524c7a6da62e4a8ac9698d"},
    {file = "numpy-1.19.5-cp36-cp36m-manylinux2014_aarch64.whl", hash = "sha256:2e55195bc1c6b705bfd8ad6f288b38b11b1af32f3c8289d6c50d47f950c12e76"},
    {file = "numpy-1.19.5-cp36-cp36m-win32.whl", hash = "sha256:39b70c19ec771805081578cc936bbe95336798b7edf4732ed102e7a43ec5c07a"},
    {file = "numpy-1.19.5-cp36-cp36m-win_amd64.whl", hash = "sha256:dbd18bcf4889b720ba13a27ec2f2aac1981bd41203b3a3b27ba7a33f88ae4827"},
    {file = "numpy-1.19.5-cp37-cp37m-macosx_10_9_x86_64.whl", hash = "sha256:603aa0706be710eea8884af807b1b3bc9fb2e49b9f4da439e76000f3b3c6ff0f"},
    {file = "numpy-1.19.5-cp37-cp37m-manylinux1_i686.whl", hash = "sha256:cae865b1cae1ec2663d8ea56ef6ff185bad091a5e33ebbadd98de2cfa3fa668f"},
    {file = "numpy-1.19.5-cp37-cp37m-manylinux1_x86_64.whl", hash = "sha256:36674959eed6957e61f11c912f71e78857a8d0604171dfd9ce9ad5cbf41c511c"},
    {file = "numpy-1.19.5-cp37-cp37m-manylinux2010_i686.whl", hash = "sha256:06fab248a088e439402141ea04f0fffb203723148f6ee791e9c75b3e9e82f080"},
    {file = "numpy-1.19.5-cp37-cp37m-manylinux2010_x86_64.whl", hash = "sha256:6149a185cece5ee78d1d196938b2a8f9d09f5a5ebfbba66969302a778d5ddd1d"},
    {file = "numpy-1.19.5-cp37-cp37m-manylinux2014_aarch64.whl", hash = "sha256:50a4a0ad0111cc1b71fa32dedd05fa239f7fb5a43a40663269bb5dc7877cfd28"},
    {file = "numpy-1.19.5-cp37-cp37m-win32.whl", hash = "sha256:d051ec1c64b85ecc69531e1137bb9751c6830772ee5c1c426dbcfe98ef5788d7"},
    {file = "numpy-1.19.5-cp37-cp37m-win_amd64.whl", hash = "sha256:a12ff4c8ddfee61f90a1633a4c4afd3f7bcb32b11c52026c92a12e1325922d0d"},
    {file = "numpy-1.19.5-cp38-cp38-macosx_10_9_x86_64.whl", hash = "sha256:cf2402002d3d9f91c8b01e66fbb436a4ed01c6498fffed0e4c7566da1d40ee1e"},
    {file = "numpy-1.19.5-cp38-cp38-manylinux1_i686.whl", hash = "sha256:1ded4fce9cfaaf24e7a0ab51b7a87be9038ea1ace7f34b841fe3b6894c721d1c"},
    {file = "numpy-1.19.5-cp38-cp38-manylinux1_x86_64.whl", hash = "sha256:012426a41bc9ab63bb158635aecccc7610e3eff5d31d1eb43bc099debc979d94"},
    {file = "numpy-1.19.5-cp38-cp38-manylinux2010_i686.whl", hash = "sha256:759e4095edc3c1b3ac031f34d9459fa781777a93ccc633a472a5468587a190ff"},
    {file = "numpy-1.19.5-cp38-cp38-manylinux2010_x86_64.whl", hash = "sha256:a9d17f2be3b427fbb2bce61e596cf555d6f8a56c222bd2ca148baeeb5e5c783c"},
    {file = "numpy-1.19.5-cp38-cp38-manylinux2014_aarch64.whl", hash = "sha256:99abf4f353c3d1a0c7a5f27699482c987cf663b1eac20db59b8c7b061eabd7fc"},
    {file = "numpy-1.19.5-cp38-cp38-win32.whl", hash = "sha256:384ec0463d1c2671170901994aeb6dce126de0a95ccc3976c43b0038a37329c2"},
    {file = "numpy-1.19.5-cp38-cp38-win_amd64.whl", hash = "sha256:811daee36a58dc79cf3d8bdd4a490e4277d0e4b7d103a001a4e73ddb48e7e6aa"},
    {file = "numpy-1.19.5-cp39-cp39-macosx_10_9_x86_64.whl", hash = "sha256:c843b3f50d1ab7361ca4f0b3639bf691569493a56808a0b0c54a051d260b7dbd"},
    {file = "numpy-1.19.5-cp39-cp39-manylinux1_i686.whl", hash = "sha256:d6631f2e867676b13026e2846180e2c13c1e11289d67da08d71cacb2cd93d4aa"},
    {file = "numpy-1.19.5-cp39-cp39-manylinux1_x86_64.whl", hash = "sha256:7fb43004bce0ca31d8f13a6eb5e943fa73371381e53f7074ed21a4cb786c32f8"},
    {file = "numpy-1.19.5-cp39-cp39-manylinux2010_i686.whl", hash = "sha256:2ea52bd92ab9f768cc64a4c3ef8f4b2580a17af0a5436f6126b08efbd1838371"},
    {file = "numpy-1.19.5-cp39-cp39-manylinux2010_x86_64.whl", hash = "sha256:400580cbd3cff6ffa6293df2278c75aef2d58d8d93d3c5614cd67981dae68ceb"},
    {file = "numpy-1.19.5-cp39-cp39-manylinux2014_aarch64.whl", hash = "sha256:df609c82f18c5b9f6cb97271f03315ff0dbe481a2a02e56aeb1b1a985ce38e60"},
    {file = "numpy-1.19.5-cp39-cp39-win32.whl", hash = "sha256:ab83f24d5c52d60dbc8cd0528759532736b56db58adaa7b5f1f76ad551416a1e"},
    {file = "numpy-1.19.5-cp39-cp39-win_amd64.whl", hash = "sha256:0eef32ca3132a48e43f6a0f5a82cb508f22ce5a3d6f67a8329c81c8e226d3f6e"},
    {file = "numpy-1.19.5-pp36-pypy36_pp73-manylinux2010_x86_64.whl", hash = "sha256:a0d53e51a6cb6f0d9082decb7a4cb6dfb33055308c4c44f53103c073f649af73"},
    {file = "numpy-1.19.5.zip", hash = "sha256:a76f502430dd98d7546e1ea2250a7360c065a5fdea52b2dffe8ae7180909b6f4"},
]
packaging = [
    {file = "packaging-21.3-py3-none-any.whl", hash = "sha256:ef103e05f519cdc783ae24ea4e2e0f508a9c99b2d4969652eed6a2e1ea5bd522"},
    {file = "packaging-21.3.tar.gz", hash = "sha256:dd47c42927d89ab911e606518907cc2d3a1f38bbd026385970643f9c5b8ecfeb"},
]
pandas = [
    {file = "pandas-1.1.5-cp36-cp36m-macosx_10_9_x86_64.whl", hash = "sha256:bf23a3b54d128b50f4f9d4675b3c1857a688cc6731a32f931837d72effb2698d"},
    {file = "pandas-1.1.5-cp36-cp36m-manylinux1_i686.whl", hash = "sha256:5a780260afc88268a9d3ac3511d8f494fdcf637eece62fb9eb656a63d53eb7ca"},
    {file = "pandas-1.1.5-cp36-cp36m-manylinux1_x86_64.whl", hash = "sha256:b61080750d19a0122469ab59b087380721d6b72a4e7d962e4d7e63e0c4504814"},
    {file = "pandas-1.1.5-cp36-cp36m-manylinux2014_aarch64.whl", hash = "sha256:0de3ddb414d30798cbf56e642d82cac30a80223ad6fe484d66c0ce01a84d6f2f"},
    {file = "pandas-1.1.5-cp36-cp36m-win32.whl", hash = "sha256:70865f96bb38fec46f7ebd66d4b5cfd0aa6b842073f298d621385ae3898d28b5"},
    {file = "pandas-1.1.5-cp36-cp36m-win_amd64.whl", hash = "sha256:19a2148a1d02791352e9fa637899a78e371a3516ac6da5c4edc718f60cbae648"},
    {file = "pandas-1.1.5-cp37-cp37m-macosx_10_9_x86_64.whl", hash = "sha256:26fa92d3ac743a149a31b21d6f4337b0594b6302ea5575b37af9ca9611e8981a"},
    {file = "pandas-1.1.5-cp37-cp37m-manylinux1_i686.whl", hash = "sha256:c16d59c15d946111d2716856dd5479221c9e4f2f5c7bc2d617f39d870031e086"},
    {file = "pandas-1.1.5-cp37-cp37m-manylinux1_x86_64.whl", hash = "sha256:3be7a7a0ca71a2640e81d9276f526bca63505850add10206d0da2e8a0a325dae"},
    {file = "pandas-1.1.5-cp37-cp37m-manylinux2014_aarch64.whl", hash = "sha256:573fba5b05bf2c69271a32e52399c8de599e4a15ab7cec47d3b9c904125ab788"},
    {file = "pandas-1.1.5-cp37-cp37m-win32.whl", hash = "sha256:21b5a2b033380adbdd36b3116faaf9a4663e375325831dac1b519a44f9e439bb"},
    {file = "pandas-1.1.5-cp37-cp37m-win_amd64.whl", hash = "sha256:24c7f8d4aee71bfa6401faeba367dd654f696a77151a8a28bc2013f7ced4af98"},
    {file = "pandas-1.1.5-cp38-cp38-macosx_10_9_x86_64.whl", hash = "sha256:2860a97cbb25444ffc0088b457da0a79dc79f9c601238a3e0644312fcc14bf11"},
    {file = "pandas-1.1.5-cp38-cp38-manylinux1_i686.whl", hash = "sha256:5008374ebb990dad9ed48b0f5d0038124c73748f5384cc8c46904dace27082d9"},
    {file = "pandas-1.1.5-cp38-cp38-manylinux1_x86_64.whl", hash = "sha256:2c2f7c670ea4e60318e4b7e474d56447cf0c7d83b3c2a5405a0dbb2600b9c48e"},
    {file = "pandas-1.1.5-cp38-cp38-manylinux2014_aarch64.whl", hash = "sha256:0a643bae4283a37732ddfcecab3f62dd082996021b980f580903f4e8e01b3c5b"},
    {file = "pandas-1.1.5-cp38-cp38-win32.whl", hash = "sha256:5447ea7af4005b0daf695a316a423b96374c9c73ffbd4533209c5ddc369e644b"},
    {file = "pandas-1.1.5-cp38-cp38-win_amd64.whl", hash = "sha256:4c62e94d5d49db116bef1bd5c2486723a292d79409fc9abd51adf9e05329101d"},
    {file = "pandas-1.1.5-cp39-cp39-macosx_10_9_x86_64.whl", hash = "sha256:731568be71fba1e13cae212c362f3d2ca8932e83cb1b85e3f1b4dd77d019254a"},
    {file = "pandas-1.1.5-cp39-cp39-manylinux1_i686.whl", hash = "sha256:c61c043aafb69329d0f961b19faa30b1dab709dd34c9388143fc55680059e55a"},
    {file = "pandas-1.1.5-cp39-cp39-manylinux1_x86_64.whl", hash = "sha256:2b1c6cd28a0dfda75c7b5957363333f01d370936e4c6276b7b8e696dd500582a"},
    {file = "pandas-1.1.5-cp39-cp39-win32.whl", hash = "sha256:c94ff2780a1fd89f190390130d6d36173ca59fcfb3fe0ff596f9a56518191ccb"},
    {file = "pandas-1.1.5-cp39-cp39-win_amd64.whl", hash = "sha256:edda9bacc3843dfbeebaf7a701763e68e741b08fccb889c003b0a52f0ee95782"},
    {file = "pandas-1.1.5.tar.gz", hash = "sha256:f10fc41ee3c75a474d3bdf68d396f10782d013d7f67db99c0efbfd0acb99701b"},
]
pandocfilters = [
    {file = "pandocfilters-1.5.0-py2.py3-none-any.whl", hash = "sha256:33aae3f25fd1a026079f5d27bdd52496f0e0803b3469282162bafdcbdf6ef14f"},
    {file = "pandocfilters-1.5.0.tar.gz", hash = "sha256:0b679503337d233b4339a817bfc8c50064e2eff681314376a47cb582305a7a38"},
]
parso = [
    {file = "parso-0.7.1-py2.py3-none-any.whl", hash = "sha256:97218d9159b2520ff45eb78028ba8b50d2bc61dcc062a9682666f2dc4bd331ea"},
    {file = "parso-0.7.1.tar.gz", hash = "sha256:caba44724b994a8a5e086460bb212abc5a8bc46951bf4a9a1210745953622eb9"},
]
pathspec = [
    {file = "pathspec-0.9.0-py2.py3-none-any.whl", hash = "sha256:7d15c4ddb0b5c802d161efc417ec1a2558ea2653c2e8ad9c19098201dc1c993a"},
    {file = "pathspec-0.9.0.tar.gz", hash = "sha256:e564499435a2673d586f6b2130bb5b95f04a3ba06f81b8f895b651a3c76aabb1"},
]
pexpect = [
    {file = "pexpect-4.8.0-py2.py3-none-any.whl", hash = "sha256:0b48a55dcb3c05f3329815901ea4fc1537514d6ba867a152b581d69ae3710937"},
    {file = "pexpect-4.8.0.tar.gz", hash = "sha256:fc65a43959d153d0114afe13997d439c22823a27cefceb5ff35c2178c6784c0c"},
]
pickleshare = [
    {file = "pickleshare-0.7.5-py2.py3-none-any.whl", hash = "sha256:9649af414d74d4df115d5d718f82acb59c9d418196b7b4290ed47a12ce62df56"},
    {file = "pickleshare-0.7.5.tar.gz", hash = "sha256:87683d47965c1da65cdacaf31c8441d12b8044cdec9aca500cd78fc2c683afca"},
]
pillow = [
    {file = "Pillow-8.4.0-cp310-cp310-macosx_10_10_universal2.whl", hash = "sha256:81f8d5c81e483a9442d72d182e1fb6dcb9723f289a57e8030811bac9ea3fef8d"},
    {file = "Pillow-8.4.0-cp310-cp310-macosx_11_0_arm64.whl", hash = "sha256:3f97cfb1e5a392d75dd8b9fd274d205404729923840ca94ca45a0af57e13dbe6"},
    {file = "Pillow-8.4.0-cp310-cp310-manylinux_2_17_aarch64.manylinux2014_aarch64.whl", hash = "sha256:eb9fc393f3c61f9054e1ed26e6fe912c7321af2f41ff49d3f83d05bacf22cc78"},
    {file = "Pillow-8.4.0-cp310-cp310-manylinux_2_17_i686.manylinux2014_i686.whl", hash = "sha256:d82cdb63100ef5eedb8391732375e6d05993b765f72cb34311fab92103314649"},
    {file = "Pillow-8.4.0-cp310-cp310-manylinux_2_17_x86_64.manylinux2014_x86_64.whl", hash = "sha256:62cc1afda735a8d109007164714e73771b499768b9bb5afcbbee9d0ff374b43f"},
    {file = "Pillow-8.4.0-cp310-cp310-win32.whl", hash = "sha256:e3dacecfbeec9a33e932f00c6cd7996e62f53ad46fbe677577394aaa90ee419a"},
    {file = "Pillow-8.4.0-cp310-cp310-win_amd64.whl", hash = "sha256:620582db2a85b2df5f8a82ddeb52116560d7e5e6b055095f04ad828d1b0baa39"},
    {file = "Pillow-8.4.0-cp36-cp36m-macosx_10_10_x86_64.whl", hash = "sha256:1bc723b434fbc4ab50bb68e11e93ce5fb69866ad621e3c2c9bdb0cd70e345f55"},
    {file = "Pillow-8.4.0-cp36-cp36m-manylinux_2_17_aarch64.manylinux2014_aarch64.whl", hash = "sha256:72cbcfd54df6caf85cc35264c77ede902452d6df41166010262374155947460c"},
    {file = "Pillow-8.4.0-cp36-cp36m-manylinux_2_17_i686.manylinux2014_i686.whl", hash = "sha256:70ad9e5c6cb9b8487280a02c0ad8a51581dcbbe8484ce058477692a27c151c0a"},
    {file = "Pillow-8.4.0-cp36-cp36m-manylinux_2_17_x86_64.manylinux2014_x86_64.whl", hash = "sha256:25a49dc2e2f74e65efaa32b153527fc5ac98508d502fa46e74fa4fd678ed6645"},
    {file = "Pillow-8.4.0-cp36-cp36m-win32.whl", hash = "sha256:93ce9e955cc95959df98505e4608ad98281fff037350d8c2671c9aa86bcf10a9"},
    {file = "Pillow-8.4.0-cp36-cp36m-win_amd64.whl", hash = "sha256:2e4440b8f00f504ee4b53fe30f4e381aae30b0568193be305256b1462216feff"},
    {file = "Pillow-8.4.0-cp37-cp37m-macosx_10_10_x86_64.whl", hash = "sha256:8c803ac3c28bbc53763e6825746f05cc407b20e4a69d0122e526a582e3b5e153"},
    {file = "Pillow-8.4.0-cp37-cp37m-manylinux_2_17_aarch64.manylinux2014_aarch64.whl", hash = "sha256:c8a17b5d948f4ceeceb66384727dde11b240736fddeda54ca740b9b8b1556b29"},
    {file = "Pillow-8.4.0-cp37-cp37m-manylinux_2_17_i686.manylinux2014_i686.whl", hash = "sha256:1394a6ad5abc838c5cd8a92c5a07535648cdf6d09e8e2d6df916dfa9ea86ead8"},
    {file = "Pillow-8.4.0-cp37-cp37m-manylinux_2_17_x86_64.manylinux2014_x86_64.whl", hash = "sha256:792e5c12376594bfcb986ebf3855aa4b7c225754e9a9521298e460e92fb4a488"},
    {file = "Pillow-8.4.0-cp37-cp37m-win32.whl", hash = "sha256:d99ec152570e4196772e7a8e4ba5320d2d27bf22fdf11743dd882936ed64305b"},
    {file = "Pillow-8.4.0-cp37-cp37m-win_amd64.whl", hash = "sha256:7b7017b61bbcdd7f6363aeceb881e23c46583739cb69a3ab39cb384f6ec82e5b"},
    {file = "Pillow-8.4.0-cp38-cp38-macosx_10_10_x86_64.whl", hash = "sha256:d89363f02658e253dbd171f7c3716a5d340a24ee82d38aab9183f7fdf0cdca49"},
    {file = "Pillow-8.4.0-cp38-cp38-macosx_11_0_arm64.whl", hash = "sha256:0a0956fdc5defc34462bb1c765ee88d933239f9a94bc37d132004775241a7585"},
    {file = "Pillow-8.4.0-cp38-cp38-manylinux_2_17_aarch64.manylinux2014_aarch64.whl", hash = "sha256:5b7bb9de00197fb4261825c15551adf7605cf14a80badf1761d61e59da347779"},
    {file = "Pillow-8.4.0-cp38-cp38-manylinux_2_17_i686.manylinux2014_i686.whl", hash = "sha256:72b9e656e340447f827885b8d7a15fc8c4e68d410dc2297ef6787eec0f0ea409"},
    {file = "Pillow-8.4.0-cp38-cp38-manylinux_2_17_x86_64.manylinux2014_x86_64.whl", hash = "sha256:a5a4532a12314149d8b4e4ad8ff09dde7427731fcfa5917ff16d0291f13609df"},
    {file = "Pillow-8.4.0-cp38-cp38-win32.whl", hash = "sha256:82aafa8d5eb68c8463b6e9baeb4f19043bb31fefc03eb7b216b51e6a9981ae09"},
    {file = "Pillow-8.4.0-cp38-cp38-win_amd64.whl", hash = "sha256:066f3999cb3b070a95c3652712cffa1a748cd02d60ad7b4e485c3748a04d9d76"},
    {file = "Pillow-8.4.0-cp39-cp39-macosx_10_10_x86_64.whl", hash = "sha256:5503c86916d27c2e101b7f71c2ae2cddba01a2cf55b8395b0255fd33fa4d1f1a"},
    {file = "Pillow-8.4.0-cp39-cp39-macosx_11_0_arm64.whl", hash = "sha256:4acc0985ddf39d1bc969a9220b51d94ed51695d455c228d8ac29fcdb25810e6e"},
    {file = "Pillow-8.4.0-cp39-cp39-manylinux_2_17_aarch64.manylinux2014_aarch64.whl", hash = "sha256:0b052a619a8bfcf26bd8b3f48f45283f9e977890263e4571f2393ed8898d331b"},
    {file = "Pillow-8.4.0-cp39-cp39-manylinux_2_17_i686.manylinux2014_i686.whl", hash = "sha256:493cb4e415f44cd601fcec11c99836f707bb714ab03f5ed46ac25713baf0ff20"},
    {file = "Pillow-8.4.0-cp39-cp39-manylinux_2_17_x86_64.manylinux2014_x86_64.whl", hash = "sha256:b8831cb7332eda5dc89b21a7bce7ef6ad305548820595033a4b03cf3091235ed"},
    {file = "Pillow-8.4.0-cp39-cp39-win32.whl", hash = "sha256:5e9ac5f66616b87d4da618a20ab0a38324dbe88d8a39b55be8964eb520021e02"},
    {file = "Pillow-8.4.0-cp39-cp39-win_amd64.whl", hash = "sha256:3eb1ce5f65908556c2d8685a8f0a6e989d887ec4057326f6c22b24e8a172c66b"},
    {file = "Pillow-8.4.0-pp36-pypy36_pp73-macosx_10_10_x86_64.whl", hash = "sha256:ddc4d832a0f0b4c52fff973a0d44b6c99839a9d016fe4e6a1cb8f3eea96479c2"},
    {file = "Pillow-8.4.0-pp36-pypy36_pp73-manylinux_2_17_i686.manylinux2014_i686.whl", hash = "sha256:9a3e5ddc44c14042f0844b8cf7d2cd455f6cc80fd7f5eefbe657292cf601d9ad"},
    {file = "Pillow-8.4.0-pp36-pypy36_pp73-manylinux_2_17_x86_64.manylinux2014_x86_64.whl", hash = "sha256:c70e94281588ef053ae8998039610dbd71bc509e4acbc77ab59d7d2937b10698"},
    {file = "Pillow-8.4.0-pp37-pypy37_pp73-macosx_10_10_x86_64.whl", hash = "sha256:3862b7256046fcd950618ed22d1d60b842e3a40a48236a5498746f21189afbbc"},
    {file = "Pillow-8.4.0-pp37-pypy37_pp73-manylinux_2_17_i686.manylinux2014_i686.whl", hash = "sha256:a4901622493f88b1a29bd30ec1a2f683782e57c3c16a2dbc7f2595ba01f639df"},
    {file = "Pillow-8.4.0-pp37-pypy37_pp73-manylinux_2_17_x86_64.manylinux2014_x86_64.whl", hash = "sha256:84c471a734240653a0ec91dec0996696eea227eafe72a33bd06c92697728046b"},
    {file = "Pillow-8.4.0-pp37-pypy37_pp73-win_amd64.whl", hash = "sha256:244cf3b97802c34c41905d22810846802a3329ddcb93ccc432870243211c79fc"},
    {file = "Pillow-8.4.0.tar.gz", hash = "sha256:b8e2f83c56e141920c39464b852de3719dfbfb6e3c99a2d8da0edf4fb33176ed"},
]
platformdirs = [
    {file = "platformdirs-2.4.0-py3-none-any.whl", hash = "sha256:8868bbe3c3c80d42f20156f22e7131d2fb321f5bc86a2a345375c6481a67021d"},
    {file = "platformdirs-2.4.0.tar.gz", hash = "sha256:367a5e80b3d04d2428ffa76d33f124cf11e8fff2acdaa9b43d545f5c7d661ef2"},
]
pluggy = [
    {file = "pluggy-0.13.1-py2.py3-none-any.whl", hash = "sha256:966c145cd83c96502c3c3868f50408687b38434af77734af1e9ca461a4081d2d"},
    {file = "pluggy-0.13.1.tar.gz", hash = "sha256:15b2acde666561e1298d71b523007ed7364de07029219b604cf808bfa1c765b0"},
]
pre-commit = [
    {file = "pre_commit-2.17.0-py2.py3-none-any.whl", hash = "sha256:725fa7459782d7bec5ead072810e47351de01709be838c2ce1726b9591dad616"},
    {file = "pre_commit-2.17.0.tar.gz", hash = "sha256:c1a8040ff15ad3d648c70cc3e55b93e4d2d5b687320955505587fd79bbaed06a"},
]
prometheus-client = [
    {file = "prometheus_client-0.13.0-py3-none-any.whl", hash = "sha256:70782d19ea1a3aeb8523aa07780dbee6a595e566198ab4ed7fdc32b53b5fa1d1"},
    {file = "prometheus_client-0.13.0.tar.gz", hash = "sha256:3fdc6fc5b03a9eaee44d015e2913b496864b9ad6557013f23e28f926d7b62913"},
]
prompt-toolkit = [
    {file = "prompt_toolkit-3.0.24-py3-none-any.whl", hash = "sha256:e56f2ff799bacecd3e88165b1e2f5ebf9bcd59e80e06d395fa0cc4b8bd7bb506"},
    {file = "prompt_toolkit-3.0.24.tar.gz", hash = "sha256:1bb05628c7d87b645974a1bad3f17612be0c29fa39af9f7688030163f680bad6"},
]
ptyprocess = [
    {file = "ptyprocess-0.7.0-py2.py3-none-any.whl", hash = "sha256:4b41f3967fce3af57cc7e94b888626c18bf37a083e3651ca8feeb66d492fef35"},
    {file = "ptyprocess-0.7.0.tar.gz", hash = "sha256:5c5d0a3b48ceee0b48485e0c26037c0acd7d29765ca3fbb5cb3831d347423220"},
]
py = [
    {file = "py-1.11.0-py2.py3-none-any.whl", hash = "sha256:607c53218732647dff4acdfcd50cb62615cedf612e72d1724fb1a0cc6405b378"},
    {file = "py-1.11.0.tar.gz", hash = "sha256:51c75c4126074b472f746a24399ad32f6053d1b34b68d2fa41e558e6f4a98719"},
]
pycodestyle = [
    {file = "pycodestyle-2.8.0-py2.py3-none-any.whl", hash = "sha256:720f8b39dde8b293825e7ff02c475f3077124006db4f440dcbc9a20b76548a20"},
    {file = "pycodestyle-2.8.0.tar.gz", hash = "sha256:eddd5847ef438ea1c7870ca7eb78a9d47ce0cdb4851a5523949f2601d0cbbe7f"},
]
pycparser = [
    {file = "pycparser-2.21-py2.py3-none-any.whl", hash = "sha256:8ee45429555515e1f6b185e78100aea234072576aa43ab53aefcae078162fca9"},
    {file = "pycparser-2.21.tar.gz", hash = "sha256:e644fdec12f7872f86c58ff790da456218b10f863970249516d60a5eaca77206"},
]
pydantic = [
    {file = "pydantic-1.9.0-cp310-cp310-macosx_10_9_x86_64.whl", hash = "sha256:cb23bcc093697cdea2708baae4f9ba0e972960a835af22560f6ae4e7e47d33f5"},
    {file = "pydantic-1.9.0-cp310-cp310-macosx_11_0_arm64.whl", hash = "sha256:1d5278bd9f0eee04a44c712982343103bba63507480bfd2fc2790fa70cd64cf4"},
    {file = "pydantic-1.9.0-cp310-cp310-manylinux_2_17_x86_64.manylinux2014_x86_64.whl", hash = "sha256:ab624700dc145aa809e6f3ec93fb8e7d0f99d9023b713f6a953637429b437d37"},
    {file = "pydantic-1.9.0-cp310-cp310-manylinux_2_5_i686.manylinux1_i686.manylinux_2_17_i686.manylinux2014_i686.whl", hash = "sha256:c8d7da6f1c1049eefb718d43d99ad73100c958a5367d30b9321b092771e96c25"},
    {file = "pydantic-1.9.0-cp310-cp310-musllinux_1_1_i686.whl", hash = "sha256:3c3b035103bd4e2e4a28da9da7ef2fa47b00ee4a9cf4f1a735214c1bcd05e0f6"},
    {file = "pydantic-1.9.0-cp310-cp310-musllinux_1_1_x86_64.whl", hash = "sha256:3011b975c973819883842c5ab925a4e4298dffccf7782c55ec3580ed17dc464c"},
    {file = "pydantic-1.9.0-cp310-cp310-win_amd64.whl", hash = "sha256:086254884d10d3ba16da0588604ffdc5aab3f7f09557b998373e885c690dd398"},
    {file = "pydantic-1.9.0-cp36-cp36m-macosx_10_9_x86_64.whl", hash = "sha256:0fe476769acaa7fcddd17cadd172b156b53546ec3614a4d880e5d29ea5fbce65"},
    {file = "pydantic-1.9.0-cp36-cp36m-manylinux_2_17_x86_64.manylinux2014_x86_64.whl", hash = "sha256:c8e9dcf1ac499679aceedac7e7ca6d8641f0193c591a2d090282aaf8e9445a46"},
    {file = "pydantic-1.9.0-cp36-cp36m-manylinux_2_5_i686.manylinux1_i686.manylinux_2_17_i686.manylinux2014_i686.whl", hash = "sha256:d1e4c28f30e767fd07f2ddc6f74f41f034d1dd6bc526cd59e63a82fe8bb9ef4c"},
    {file = "pydantic-1.9.0-cp36-cp36m-musllinux_1_1_i686.whl", hash = "sha256:c86229333cabaaa8c51cf971496f10318c4734cf7b641f08af0a6fbf17ca3054"},
    {file = "pydantic-1.9.0-cp36-cp36m-musllinux_1_1_x86_64.whl", hash = "sha256:c0727bda6e38144d464daec31dff936a82917f431d9c39c39c60a26567eae3ed"},
    {file = "pydantic-1.9.0-cp36-cp36m-win_amd64.whl", hash = "sha256:dee5ef83a76ac31ab0c78c10bd7d5437bfdb6358c95b91f1ba7ff7b76f9996a1"},
    {file = "pydantic-1.9.0-cp37-cp37m-macosx_10_9_x86_64.whl", hash = "sha256:d9c9bdb3af48e242838f9f6e6127de9be7063aad17b32215ccc36a09c5cf1070"},
    {file = "pydantic-1.9.0-cp37-cp37m-manylinux_2_17_x86_64.manylinux2014_x86_64.whl", hash = "sha256:2ee7e3209db1e468341ef41fe263eb655f67f5c5a76c924044314e139a1103a2"},
    {file = "pydantic-1.9.0-cp37-cp37m-manylinux_2_5_i686.manylinux1_i686.manylinux_2_17_i686.manylinux2014_i686.whl", hash = "sha256:0b6037175234850ffd094ca77bf60fb54b08b5b22bc85865331dd3bda7a02fa1"},
    {file = "pydantic-1.9.0-cp37-cp37m-musllinux_1_1_i686.whl", hash = "sha256:b2571db88c636d862b35090ccf92bf24004393f85c8870a37f42d9f23d13e032"},
    {file = "pydantic-1.9.0-cp37-cp37m-musllinux_1_1_x86_64.whl", hash = "sha256:8b5ac0f1c83d31b324e57a273da59197c83d1bb18171e512908fe5dc7278a1d6"},
    {file = "pydantic-1.9.0-cp37-cp37m-win_amd64.whl", hash = "sha256:bbbc94d0c94dd80b3340fc4f04fd4d701f4b038ebad72c39693c794fd3bc2d9d"},
    {file = "pydantic-1.9.0-cp38-cp38-macosx_10_9_x86_64.whl", hash = "sha256:e0896200b6a40197405af18828da49f067c2fa1f821491bc8f5bde241ef3f7d7"},
    {file = "pydantic-1.9.0-cp38-cp38-macosx_11_0_arm64.whl", hash = "sha256:7bdfdadb5994b44bd5579cfa7c9b0e1b0e540c952d56f627eb227851cda9db77"},
    {file = "pydantic-1.9.0-cp38-cp38-manylinux_2_17_x86_64.manylinux2014_x86_64.whl", hash = "sha256:574936363cd4b9eed8acdd6b80d0143162f2eb654d96cb3a8ee91d3e64bf4cf9"},
    {file = "pydantic-1.9.0-cp38-cp38-manylinux_2_5_i686.manylinux1_i686.manylinux_2_17_i686.manylinux2014_i686.whl", hash = "sha256:c556695b699f648c58373b542534308922c46a1cda06ea47bc9ca45ef5b39ae6"},
    {file = "pydantic-1.9.0-cp38-cp38-musllinux_1_1_i686.whl", hash = "sha256:f947352c3434e8b937e3aa8f96f47bdfe6d92779e44bb3f41e4c213ba6a32145"},
    {file = "pydantic-1.9.0-cp38-cp38-musllinux_1_1_x86_64.whl", hash = "sha256:5e48ef4a8b8c066c4a31409d91d7ca372a774d0212da2787c0d32f8045b1e034"},
    {file = "pydantic-1.9.0-cp38-cp38-win_amd64.whl", hash = "sha256:96f240bce182ca7fe045c76bcebfa0b0534a1bf402ed05914a6f1dadff91877f"},
    {file = "pydantic-1.9.0-cp39-cp39-macosx_10_9_x86_64.whl", hash = "sha256:815ddebb2792efd4bba5488bc8fde09c29e8ca3227d27cf1c6990fc830fd292b"},
    {file = "pydantic-1.9.0-cp39-cp39-macosx_11_0_arm64.whl", hash = "sha256:6c5b77947b9e85a54848343928b597b4f74fc364b70926b3c4441ff52620640c"},
    {file = "pydantic-1.9.0-cp39-cp39-manylinux_2_17_x86_64.manylinux2014_x86_64.whl", hash = "sha256:4c68c3bc88dbda2a6805e9a142ce84782d3930f8fdd9655430d8576315ad97ce"},
    {file = "pydantic-1.9.0-cp39-cp39-manylinux_2_5_i686.manylinux1_i686.manylinux_2_17_i686.manylinux2014_i686.whl", hash = "sha256:5a79330f8571faf71bf93667d3ee054609816f10a259a109a0738dac983b23c3"},
    {file = "pydantic-1.9.0-cp39-cp39-musllinux_1_1_i686.whl", hash = "sha256:f5a64b64ddf4c99fe201ac2724daada8595ada0d102ab96d019c1555c2d6441d"},
    {file = "pydantic-1.9.0-cp39-cp39-musllinux_1_1_x86_64.whl", hash = "sha256:a733965f1a2b4090a5238d40d983dcd78f3ecea221c7af1497b845a9709c1721"},
    {file = "pydantic-1.9.0-cp39-cp39-win_amd64.whl", hash = "sha256:2cc6a4cb8a118ffec2ca5fcb47afbacb4f16d0ab8b7350ddea5e8ef7bcc53a16"},
    {file = "pydantic-1.9.0-py3-none-any.whl", hash = "sha256:085ca1de245782e9b46cefcf99deecc67d418737a1fd3f6a4f511344b613a5b3"},
    {file = "pydantic-1.9.0.tar.gz", hash = "sha256:742645059757a56ecd886faf4ed2441b9c0cd406079c2b4bee51bcc3fbcd510a"},
]
pyflakes = [
    {file = "pyflakes-2.4.0-py2.py3-none-any.whl", hash = "sha256:3bb3a3f256f4b7968c9c788781e4ff07dce46bdf12339dcda61053375426ee2e"},
    {file = "pyflakes-2.4.0.tar.gz", hash = "sha256:05a85c2872edf37a4ed30b0cce2f6093e1d0581f8c19d7393122da7e25b2b24c"},
]
pygments = [
    {file = "Pygments-2.11.2-py3-none-any.whl", hash = "sha256:44238f1b60a76d78fc8ca0528ee429702aae011c265fe6a8dd8b63049ae41c65"},
    {file = "Pygments-2.11.2.tar.gz", hash = "sha256:4e426f72023d88d03b2fa258de560726ce890ff3b630f88c21cbb8b2503b8c6a"},
]
pyparsing = [
    {file = "pyparsing-3.0.7-py3-none-any.whl", hash = "sha256:a6c06a88f252e6c322f65faf8f418b16213b51bdfaece0524c1c1bc30c63c484"},
    {file = "pyparsing-3.0.7.tar.gz", hash = "sha256:18ee9022775d270c55187733956460083db60b37d0d0fb357445f3094eed3eea"},
]
pyrsistent = [
    {file = "pyrsistent-0.18.0-cp36-cp36m-macosx_10_9_x86_64.whl", hash = "sha256:f4c8cabb46ff8e5d61f56a037974228e978f26bfefce4f61a4b1ac0ba7a2ab72"},
    {file = "pyrsistent-0.18.0-cp36-cp36m-manylinux1_i686.whl", hash = "sha256:da6e5e818d18459fa46fac0a4a4e543507fe1110e808101277c5a2b5bab0cd2d"},
    {file = "pyrsistent-0.18.0-cp36-cp36m-manylinux1_x86_64.whl", hash = "sha256:5e4395bbf841693eaebaa5bb5c8f5cdbb1d139e07c975c682ec4e4f8126e03d2"},
    {file = "pyrsistent-0.18.0-cp36-cp36m-win32.whl", hash = "sha256:527be2bfa8dc80f6f8ddd65242ba476a6c4fb4e3aedbf281dfbac1b1ed4165b1"},
    {file = "pyrsistent-0.18.0-cp36-cp36m-win_amd64.whl", hash = "sha256:2aaf19dc8ce517a8653746d98e962ef480ff34b6bc563fc067be6401ffb457c7"},
    {file = "pyrsistent-0.18.0-cp37-cp37m-macosx_10_9_x86_64.whl", hash = "sha256:58a70d93fb79dc585b21f9d72487b929a6fe58da0754fa4cb9f279bb92369396"},
    {file = "pyrsistent-0.18.0-cp37-cp37m-manylinux1_i686.whl", hash = "sha256:4916c10896721e472ee12c95cdc2891ce5890898d2f9907b1b4ae0f53588b710"},
    {file = "pyrsistent-0.18.0-cp37-cp37m-manylinux1_x86_64.whl", hash = "sha256:73ff61b1411e3fb0ba144b8f08d6749749775fe89688093e1efef9839d2dcc35"},
    {file = "pyrsistent-0.18.0-cp37-cp37m-win32.whl", hash = "sha256:b29b869cf58412ca5738d23691e96d8aff535e17390128a1a52717c9a109da4f"},
    {file = "pyrsistent-0.18.0-cp37-cp37m-win_amd64.whl", hash = "sha256:097b96f129dd36a8c9e33594e7ebb151b1515eb52cceb08474c10a5479e799f2"},
    {file = "pyrsistent-0.18.0-cp38-cp38-macosx_10_9_x86_64.whl", hash = "sha256:772e94c2c6864f2cd2ffbe58bb3bdefbe2a32afa0acb1a77e472aac831f83427"},
    {file = "pyrsistent-0.18.0-cp38-cp38-manylinux1_i686.whl", hash = "sha256:c1a9ff320fa699337e05edcaae79ef8c2880b52720bc031b219e5b5008ebbdef"},
    {file = "pyrsistent-0.18.0-cp38-cp38-manylinux1_x86_64.whl", hash = "sha256:cd3caef37a415fd0dae6148a1b6957a8c5f275a62cca02e18474608cb263640c"},
    {file = "pyrsistent-0.18.0-cp38-cp38-win32.whl", hash = "sha256:e79d94ca58fcafef6395f6352383fa1a76922268fa02caa2272fff501c2fdc78"},
    {file = "pyrsistent-0.18.0-cp38-cp38-win_amd64.whl", hash = "sha256:a0c772d791c38bbc77be659af29bb14c38ced151433592e326361610250c605b"},
    {file = "pyrsistent-0.18.0-cp39-cp39-macosx_10_9_x86_64.whl", hash = "sha256:d5ec194c9c573aafaceebf05fc400656722793dac57f254cd4741f3c27ae57b4"},
    {file = "pyrsistent-0.18.0-cp39-cp39-manylinux1_i686.whl", hash = "sha256:6b5eed00e597b5b5773b4ca30bd48a5774ef1e96f2a45d105db5b4ebb4bca680"},
    {file = "pyrsistent-0.18.0-cp39-cp39-manylinux1_x86_64.whl", hash = "sha256:48578680353f41dca1ca3dc48629fb77dfc745128b56fc01096b2530c13fd426"},
    {file = "pyrsistent-0.18.0-cp39-cp39-win32.whl", hash = "sha256:f3ef98d7b76da5eb19c37fda834d50262ff9167c65658d1d8f974d2e4d90676b"},
    {file = "pyrsistent-0.18.0-cp39-cp39-win_amd64.whl", hash = "sha256:404e1f1d254d314d55adb8d87f4f465c8693d6f902f67eb6ef5b4526dc58e6ea"},
    {file = "pyrsistent-0.18.0.tar.gz", hash = "sha256:773c781216f8c2900b42a7b638d5b517bb134ae1acbebe4d1e8f1f41ea60eb4b"},
]
pytest = [
    {file = "pytest-5.4.3-py3-none-any.whl", hash = "sha256:5c0db86b698e8f170ba4582a492248919255fcd4c79b1ee64ace34301fb589a1"},
    {file = "pytest-5.4.3.tar.gz", hash = "sha256:7979331bfcba207414f5e1263b5a0f8f521d0f457318836a7355531ed1a4c7d8"},
]
python-dateutil = [
    {file = "python-dateutil-2.8.2.tar.gz", hash = "sha256:0123cacc1627ae19ddf3c27a5de5bd67ee4586fbdd6440d9748f8abb483d3e86"},
    {file = "python_dateutil-2.8.2-py2.py3-none-any.whl", hash = "sha256:961d03dc3453ebbc59dbdea9e4e11c5651520a876d0f4db161e8674aae935da9"},
]
python-levenshtein = [
    {file = "python-Levenshtein-0.12.2.tar.gz", hash = "sha256:dc2395fbd148a1ab31090dd113c366695934b9e85fe5a4b2a032745efd0346f6"},
]
pytz = [
    {file = "pytz-2021.3-py2.py3-none-any.whl", hash = "sha256:3672058bc3453457b622aab7a1c3bfd5ab0bdae451512f6cf25f64ed37f5b87c"},
    {file = "pytz-2021.3.tar.gz", hash = "sha256:acad2d8b20a1af07d4e4c9d2e9285c5ed9104354062f275f3fcd88dcef4f1326"},
]
pywin32 = [
    {file = "pywin32-303-cp310-cp310-win32.whl", hash = "sha256:6fed4af057039f309263fd3285d7b8042d41507343cd5fa781d98fcc5b90e8bb"},
    {file = "pywin32-303-cp310-cp310-win_amd64.whl", hash = "sha256:51cb52c5ec6709f96c3f26e7795b0bf169ee0d8395b2c1d7eb2c029a5008ed51"},
    {file = "pywin32-303-cp311-cp311-win32.whl", hash = "sha256:d9b5d87ca944eb3aa4cd45516203ead4b37ab06b8b777c54aedc35975dec0dee"},
    {file = "pywin32-303-cp311-cp311-win_amd64.whl", hash = "sha256:fcf44032f5b14fcda86028cdf49b6ebdaea091230eb0a757282aa656e4732439"},
    {file = "pywin32-303-cp36-cp36m-win32.whl", hash = "sha256:aad484d52ec58008ca36bd4ad14a71d7dd0a99db1a4ca71072213f63bf49c7d9"},
    {file = "pywin32-303-cp36-cp36m-win_amd64.whl", hash = "sha256:2a09632916b6bb231ba49983fe989f2f625cea237219530e81a69239cd0c4559"},
    {file = "pywin32-303-cp37-cp37m-win32.whl", hash = "sha256:b1675d82bcf6dbc96363fca747bac8bff6f6e4a447a4287ac652aa4b9adc796e"},
    {file = "pywin32-303-cp37-cp37m-win_amd64.whl", hash = "sha256:c268040769b48a13367221fced6d4232ed52f044ffafeda247bd9d2c6bdc29ca"},
    {file = "pywin32-303-cp38-cp38-win32.whl", hash = "sha256:5f9ec054f5a46a0f4dfd72af2ce1372f3d5a6e4052af20b858aa7df2df7d355b"},
    {file = "pywin32-303-cp38-cp38-win_amd64.whl", hash = "sha256:793bf74fce164bcffd9d57bb13c2c15d56e43c9542a7b9687b4fccf8f8a41aba"},
    {file = "pywin32-303-cp39-cp39-win32.whl", hash = "sha256:7d3271c98434617a11921c5ccf74615794d97b079e22ed7773790822735cc352"},
    {file = "pywin32-303-cp39-cp39-win_amd64.whl", hash = "sha256:79cbb862c11b9af19bcb682891c1b91942ec2ff7de8151e2aea2e175899cda34"},
]
pywinpty = [
    {file = "pywinpty-2.0.1-cp310-none-win_amd64.whl", hash = "sha256:ec7d4841c82980519f31d2c61b7f93db4b773a66fce489a8a72377045fe04c4b"},
    {file = "pywinpty-2.0.1-cp37-none-win_amd64.whl", hash = "sha256:29550aafda86962b3b68e3454c11e26c1b8cf646dfafec33a4325c8d70ab4f36"},
    {file = "pywinpty-2.0.1-cp38-none-win_amd64.whl", hash = "sha256:dfdbcd0407c157c2024b0ea91b855caae25510fcf6c4da21c075253f05991a3a"},
    {file = "pywinpty-2.0.1-cp39-none-win_amd64.whl", hash = "sha256:c7cd0b30da5edd3e0b967842baa2aef1d205d991aa63a13c05afdb95d0812e69"},
    {file = "pywinpty-2.0.1.tar.gz", hash = "sha256:14e7321c6d43743af0de175fca9f111c5cc8d0a9f7c608c9e1cc69ec0d6ac146"},
]
pyyaml = [
    {file = "PyYAML-6.0-cp310-cp310-macosx_10_9_x86_64.whl", hash = "sha256:d4db7c7aef085872ef65a8fd7d6d09a14ae91f691dec3e87ee5ee0539d516f53"},
    {file = "PyYAML-6.0-cp310-cp310-macosx_11_0_arm64.whl", hash = "sha256:9df7ed3b3d2e0ecfe09e14741b857df43adb5a3ddadc919a2d94fbdf78fea53c"},
    {file = "PyYAML-6.0-cp310-cp310-manylinux_2_17_aarch64.manylinux2014_aarch64.whl", hash = "sha256:77f396e6ef4c73fdc33a9157446466f1cff553d979bd00ecb64385760c6babdc"},
    {file = "PyYAML-6.0-cp310-cp310-manylinux_2_17_s390x.manylinux2014_s390x.whl", hash = "sha256:a80a78046a72361de73f8f395f1f1e49f956c6be882eed58505a15f3e430962b"},
    {file = "PyYAML-6.0-cp310-cp310-manylinux_2_5_x86_64.manylinux1_x86_64.manylinux_2_12_x86_64.manylinux2010_x86_64.whl", hash = "sha256:f84fbc98b019fef2ee9a1cb3ce93e3187a6df0b2538a651bfb890254ba9f90b5"},
    {file = "PyYAML-6.0-cp310-cp310-win32.whl", hash = "sha256:2cd5df3de48857ed0544b34e2d40e9fac445930039f3cfe4bcc592a1f836d513"},
    {file = "PyYAML-6.0-cp310-cp310-win_amd64.whl", hash = "sha256:daf496c58a8c52083df09b80c860005194014c3698698d1a57cbcfa182142a3a"},
    {file = "PyYAML-6.0-cp36-cp36m-macosx_10_9_x86_64.whl", hash = "sha256:897b80890765f037df3403d22bab41627ca8811ae55e9a722fd0392850ec4d86"},
    {file = "PyYAML-6.0-cp36-cp36m-manylinux_2_17_aarch64.manylinux2014_aarch64.whl", hash = "sha256:50602afada6d6cbfad699b0c7bb50d5ccffa7e46a3d738092afddc1f9758427f"},
    {file = "PyYAML-6.0-cp36-cp36m-manylinux_2_17_s390x.manylinux2014_s390x.whl", hash = "sha256:48c346915c114f5fdb3ead70312bd042a953a8ce5c7106d5bfb1a5254e47da92"},
    {file = "PyYAML-6.0-cp36-cp36m-manylinux_2_5_x86_64.manylinux1_x86_64.manylinux_2_12_x86_64.manylinux2010_x86_64.whl", hash = "sha256:98c4d36e99714e55cfbaaee6dd5badbc9a1ec339ebfc3b1f52e293aee6bb71a4"},
    {file = "PyYAML-6.0-cp36-cp36m-win32.whl", hash = "sha256:0283c35a6a9fbf047493e3a0ce8d79ef5030852c51e9d911a27badfde0605293"},
    {file = "PyYAML-6.0-cp36-cp36m-win_amd64.whl", hash = "sha256:07751360502caac1c067a8132d150cf3d61339af5691fe9e87803040dbc5db57"},
    {file = "PyYAML-6.0-cp37-cp37m-macosx_10_9_x86_64.whl", hash = "sha256:819b3830a1543db06c4d4b865e70ded25be52a2e0631ccd2f6a47a2822f2fd7c"},
    {file = "PyYAML-6.0-cp37-cp37m-manylinux_2_17_aarch64.manylinux2014_aarch64.whl", hash = "sha256:473f9edb243cb1935ab5a084eb238d842fb8f404ed2193a915d1784b5a6b5fc0"},
    {file = "PyYAML-6.0-cp37-cp37m-manylinux_2_17_s390x.manylinux2014_s390x.whl", hash = "sha256:0ce82d761c532fe4ec3f87fc45688bdd3a4c1dc5e0b4a19814b9009a29baefd4"},
    {file = "PyYAML-6.0-cp37-cp37m-manylinux_2_5_x86_64.manylinux1_x86_64.manylinux_2_12_x86_64.manylinux2010_x86_64.whl", hash = "sha256:231710d57adfd809ef5d34183b8ed1eeae3f76459c18fb4a0b373ad56bedcdd9"},
    {file = "PyYAML-6.0-cp37-cp37m-win32.whl", hash = "sha256:c5687b8d43cf58545ade1fe3e055f70eac7a5a1a0bf42824308d868289a95737"},
    {file = "PyYAML-6.0-cp37-cp37m-win_amd64.whl", hash = "sha256:d15a181d1ecd0d4270dc32edb46f7cb7733c7c508857278d3d378d14d606db2d"},
    {file = "PyYAML-6.0-cp38-cp38-macosx_10_9_x86_64.whl", hash = "sha256:0b4624f379dab24d3725ffde76559cff63d9ec94e1736b556dacdfebe5ab6d4b"},
    {file = "PyYAML-6.0-cp38-cp38-manylinux_2_17_aarch64.manylinux2014_aarch64.whl", hash = "sha256:213c60cd50106436cc818accf5baa1aba61c0189ff610f64f4a3e8c6726218ba"},
    {file = "PyYAML-6.0-cp38-cp38-manylinux_2_17_s390x.manylinux2014_s390x.whl", hash = "sha256:9fa600030013c4de8165339db93d182b9431076eb98eb40ee068700c9c813e34"},
    {file = "PyYAML-6.0-cp38-cp38-manylinux_2_5_x86_64.manylinux1_x86_64.manylinux_2_12_x86_64.manylinux2010_x86_64.whl", hash = "sha256:277a0ef2981ca40581a47093e9e2d13b3f1fbbeffae064c1d21bfceba2030287"},
    {file = "PyYAML-6.0-cp38-cp38-win32.whl", hash = "sha256:d4eccecf9adf6fbcc6861a38015c2a64f38b9d94838ac1810a9023a0609e1b78"},
    {file = "PyYAML-6.0-cp38-cp38-win_amd64.whl", hash = "sha256:1e4747bc279b4f613a09eb64bba2ba602d8a6664c6ce6396a4d0cd413a50ce07"},
    {file = "PyYAML-6.0-cp39-cp39-macosx_10_9_x86_64.whl", hash = "sha256:055d937d65826939cb044fc8c9b08889e8c743fdc6a32b33e2390f66013e449b"},
    {file = "PyYAML-6.0-cp39-cp39-macosx_11_0_arm64.whl", hash = "sha256:e61ceaab6f49fb8bdfaa0f92c4b57bcfbea54c09277b1b4f7ac376bfb7a7c174"},
    {file = "PyYAML-6.0-cp39-cp39-manylinux_2_17_aarch64.manylinux2014_aarch64.whl", hash = "sha256:d67d839ede4ed1b28a4e8909735fc992a923cdb84e618544973d7dfc71540803"},
    {file = "PyYAML-6.0-cp39-cp39-manylinux_2_17_s390x.manylinux2014_s390x.whl", hash = "sha256:cba8c411ef271aa037d7357a2bc8f9ee8b58b9965831d9e51baf703280dc73d3"},
    {file = "PyYAML-6.0-cp39-cp39-manylinux_2_5_x86_64.manylinux1_x86_64.manylinux_2_12_x86_64.manylinux2010_x86_64.whl", hash = "sha256:40527857252b61eacd1d9af500c3337ba8deb8fc298940291486c465c8b46ec0"},
    {file = "PyYAML-6.0-cp39-cp39-win32.whl", hash = "sha256:b5b9eccad747aabaaffbc6064800670f0c297e52c12754eb1d976c57e4f74dcb"},
    {file = "PyYAML-6.0-cp39-cp39-win_amd64.whl", hash = "sha256:b3d267842bf12586ba6c734f89d1f5b871df0273157918b0ccefa29deb05c21c"},
    {file = "PyYAML-6.0.tar.gz", hash = "sha256:68fb519c14306fec9720a2a5b45bc9f0c8d1b9c72adf45c37baedfcd949c35a2"},
]
pyzmq = [
    {file = "pyzmq-22.3.0-cp310-cp310-macosx_10_15_universal2.whl", hash = "sha256:6b217b8f9dfb6628f74b94bdaf9f7408708cb02167d644edca33f38746ca12dd"},
    {file = "pyzmq-22.3.0-cp310-cp310-macosx_10_9_x86_64.whl", hash = "sha256:2841997a0d85b998cbafecb4183caf51fd19c4357075dfd33eb7efea57e4c149"},
    {file = "pyzmq-22.3.0-cp310-cp310-manylinux_2_12_i686.manylinux2010_i686.whl", hash = "sha256:f89468059ebc519a7acde1ee50b779019535db8dcf9b8c162ef669257fef7a93"},
    {file = "pyzmq-22.3.0-cp310-cp310-manylinux_2_12_x86_64.manylinux2010_x86_64.whl", hash = "sha256:ea12133df25e3a6918718fbb9a510c6ee5d3fdd5a346320421aac3882f4feeea"},
    {file = "pyzmq-22.3.0-cp310-cp310-manylinux_2_17_aarch64.manylinux2014_aarch64.whl", hash = "sha256:76c532fd68b93998aab92356be280deec5de8f8fe59cd28763d2cc8a58747b7f"},
    {file = "pyzmq-22.3.0-cp310-cp310-musllinux_1_1_i686.whl", hash = "sha256:f907c7359ce8bf7f7e63c82f75ad0223384105f5126f313400b7e8004d9b33c3"},
    {file = "pyzmq-22.3.0-cp310-cp310-musllinux_1_1_x86_64.whl", hash = "sha256:902319cfe23366595d3fa769b5b751e6ee6750a0a64c5d9f757d624b2ac3519e"},
    {file = "pyzmq-22.3.0-cp310-cp310-win32.whl", hash = "sha256:67db33bea0a29d03e6eeec55a8190e033318cee3cbc732ba8fd939617cbf762d"},
    {file = "pyzmq-22.3.0-cp310-cp310-win_amd64.whl", hash = "sha256:7661fc1d5cb73481cf710a1418a4e1e301ed7d5d924f91c67ba84b2a1b89defd"},
    {file = "pyzmq-22.3.0-cp36-cp36m-macosx_10_9_x86_64.whl", hash = "sha256:79244b9e97948eaf38695f4b8e6fc63b14b78cc37f403c6642ba555517ac1268"},
    {file = "pyzmq-22.3.0-cp36-cp36m-manylinux_2_17_aarch64.manylinux2014_aarch64.whl", hash = "sha256:ab888624ed68930442a3f3b0b921ad7439c51ba122dbc8c386e6487a658e4a4e"},
    {file = "pyzmq-22.3.0-cp36-cp36m-manylinux_2_5_i686.manylinux1_i686.whl", hash = "sha256:18cd854b423fce44951c3a4d3e686bac8f1243d954f579e120a1714096637cc0"},
    {file = "pyzmq-22.3.0-cp36-cp36m-manylinux_2_5_x86_64.manylinux1_x86_64.whl", hash = "sha256:de8df0684398bd74ad160afdc2a118ca28384ac6f5e234eb0508858d8d2d9364"},
    {file = "pyzmq-22.3.0-cp36-cp36m-musllinux_1_1_i686.whl", hash = "sha256:62bcade20813796c426409a3e7423862d50ff0639f5a2a95be4b85b09a618666"},
    {file = "pyzmq-22.3.0-cp36-cp36m-musllinux_1_1_x86_64.whl", hash = "sha256:ea5a79e808baef98c48c884effce05c31a0698c1057de8fc1c688891043c1ce1"},
    {file = "pyzmq-22.3.0-cp36-cp36m-win32.whl", hash = "sha256:3c1895c95be92600233e476fe283f042e71cf8f0b938aabf21b7aafa62a8dac9"},
    {file = "pyzmq-22.3.0-cp36-cp36m-win_amd64.whl", hash = "sha256:851977788b9caa8ed011f5f643d3ee8653af02c5fc723fa350db5125abf2be7b"},
    {file = "pyzmq-22.3.0-cp37-cp37m-macosx_10_9_x86_64.whl", hash = "sha256:b4ebed0977f92320f6686c96e9e8dd29eed199eb8d066936bac991afc37cbb70"},
    {file = "pyzmq-22.3.0-cp37-cp37m-manylinux_2_17_aarch64.manylinux2014_aarch64.whl", hash = "sha256:42abddebe2c6a35180ca549fadc7228d23c1e1f76167c5ebc8a936b5804ea2df"},
    {file = "pyzmq-22.3.0-cp37-cp37m-manylinux_2_5_i686.manylinux1_i686.whl", hash = "sha256:c1e41b32d6f7f9c26bc731a8b529ff592f31fc8b6ef2be9fa74abd05c8a342d7"},
    {file = "pyzmq-22.3.0-cp37-cp37m-manylinux_2_5_x86_64.manylinux1_x86_64.whl", hash = "sha256:be4e0f229cf3a71f9ecd633566bd6f80d9fa6afaaff5489492be63fe459ef98c"},
    {file = "pyzmq-22.3.0-cp37-cp37m-musllinux_1_1_i686.whl", hash = "sha256:08c4e315a76ef26eb833511ebf3fa87d182152adf43dedee8d79f998a2162a0b"},
    {file = "pyzmq-22.3.0-cp37-cp37m-musllinux_1_1_x86_64.whl", hash = "sha256:badb868fff14cfd0e200eaa845887b1011146a7d26d579aaa7f966c203736b92"},
    {file = "pyzmq-22.3.0-cp37-cp37m-win32.whl", hash = "sha256:7c58f598d9fcc52772b89a92d72bf8829c12d09746a6d2c724c5b30076c1f11d"},
    {file = "pyzmq-22.3.0-cp37-cp37m-win_amd64.whl", hash = "sha256:2b97502c16a5ec611cd52410bdfaab264997c627a46b0f98d3f666227fd1ea2d"},
    {file = "pyzmq-22.3.0-cp38-cp38-macosx_10_9_x86_64.whl", hash = "sha256:d728b08448e5ac3e4d886b165385a262883c34b84a7fe1166277fe675e1c197a"},
    {file = "pyzmq-22.3.0-cp38-cp38-manylinux_2_12_i686.manylinux2010_i686.whl", hash = "sha256:480b9931bfb08bf8b094edd4836271d4d6b44150da051547d8c7113bf947a8b0"},
    {file = "pyzmq-22.3.0-cp38-cp38-manylinux_2_12_x86_64.manylinux2010_x86_64.whl", hash = "sha256:7dc09198e4073e6015d9a8ea093fc348d4e59de49382476940c3dd9ae156fba8"},
    {file = "pyzmq-22.3.0-cp38-cp38-manylinux_2_17_aarch64.manylinux2014_aarch64.whl", hash = "sha256:0ca6cd58f62a2751728016d40082008d3b3412a7f28ddfb4a2f0d3c130f69e74"},
    {file = "pyzmq-22.3.0-cp38-cp38-musllinux_1_1_i686.whl", hash = "sha256:468bd59a588e276961a918a3060948ae68f6ff5a7fa10bb2f9160c18fe341067"},
    {file = "pyzmq-22.3.0-cp38-cp38-musllinux_1_1_x86_64.whl", hash = "sha256:c88fa7410e9fc471e0858638f403739ee869924dd8e4ae26748496466e27ac59"},
    {file = "pyzmq-22.3.0-cp38-cp38-win32.whl", hash = "sha256:c0f84360dcca3481e8674393bdf931f9f10470988f87311b19d23cda869bb6b7"},
    {file = "pyzmq-22.3.0-cp38-cp38-win_amd64.whl", hash = "sha256:f762442bab706fd874064ca218b33a1d8e40d4938e96c24dafd9b12e28017f45"},
    {file = "pyzmq-22.3.0-cp39-cp39-macosx_10_15_universal2.whl", hash = "sha256:954e73c9cd4d6ae319f1c936ad159072b6d356a92dcbbabfd6e6204b9a79d356"},
    {file = "pyzmq-22.3.0-cp39-cp39-macosx_10_9_x86_64.whl", hash = "sha256:f43b4a2e6218371dd4f41e547bd919ceeb6ebf4abf31a7a0669cd11cd91ea973"},
    {file = "pyzmq-22.3.0-cp39-cp39-manylinux_2_12_i686.manylinux2010_i686.whl", hash = "sha256:acebba1a23fb9d72b42471c3771b6f2f18dcd46df77482612054bd45c07dfa36"},
    {file = "pyzmq-22.3.0-cp39-cp39-manylinux_2_12_x86_64.manylinux2010_x86_64.whl", hash = "sha256:cf98fd7a6c8aaa08dbc699ffae33fd71175696d78028281bc7b832b26f00ca57"},
    {file = "pyzmq-22.3.0-cp39-cp39-manylinux_2_17_aarch64.manylinux2014_aarch64.whl", hash = "sha256:d072f7dfbdb184f0786d63bda26e8a0882041b1e393fbe98940395f7fab4c5e2"},
    {file = "pyzmq-22.3.0-cp39-cp39-musllinux_1_1_i686.whl", hash = "sha256:53f4fd13976789ffafedd4d46f954c7bb01146121812b72b4ddca286034df966"},
    {file = "pyzmq-22.3.0-cp39-cp39-musllinux_1_1_x86_64.whl", hash = "sha256:d1b5d457acbadcf8b27561deeaa386b0217f47626b29672fa7bd31deb6e91e1b"},
    {file = "pyzmq-22.3.0-cp39-cp39-win32.whl", hash = "sha256:e6a02cf7271ee94674a44f4e62aa061d2d049001c844657740e156596298b70b"},
    {file = "pyzmq-22.3.0-cp39-cp39-win_amd64.whl", hash = "sha256:d3dcb5548ead4f1123851a5ced467791f6986d68c656bc63bfff1bf9e36671e2"},
    {file = "pyzmq-22.3.0-pp37-pypy37_pp73-macosx_10_9_x86_64.whl", hash = "sha256:3a4c9886d61d386b2b493377d980f502186cd71d501fffdba52bd2a0880cef4f"},
    {file = "pyzmq-22.3.0-pp37-pypy37_pp73-manylinux_2_12_i686.manylinux2010_i686.whl", hash = "sha256:80e043a89c6cadefd3a0712f8a1322038e819ebe9dbac7eca3bce1721bcb63bf"},
    {file = "pyzmq-22.3.0-pp37-pypy37_pp73-manylinux_2_12_x86_64.manylinux2010_x86_64.whl", hash = "sha256:1621e7a2af72cced1f6ec8ca8ca91d0f76ac236ab2e8828ac8fe909512d566cb"},
    {file = "pyzmq-22.3.0-pp37-pypy37_pp73-win_amd64.whl", hash = "sha256:d6157793719de168b199194f6b6173f0ccd3bf3499e6870fac17086072e39115"},
    {file = "pyzmq-22.3.0.tar.gz", hash = "sha256:8eddc033e716f8c91c6a2112f0a8ebc5e00532b4a6ae1eb0ccc48e027f9c671c"},
]
requests = [
    {file = "requests-2.27.1-py2.py3-none-any.whl", hash = "sha256:f22fa1e554c9ddfd16e6e41ac79759e17be9e492b3587efa038054674760e72d"},
    {file = "requests-2.27.1.tar.gz", hash = "sha256:68d7c56fd5a8999887728ef304a6d12edc7be74f1cfa47714fc8b414525c9a61"},
]
scikit-learn = [
    {file = "scikit-learn-0.23.0.tar.gz", hash = "sha256:639a53df6273acc6a7510fb0c658b94e0c70bb13dafff9d14932c981ff9baff4"},
    {file = "scikit_learn-0.23.0-cp36-cp36m-macosx_10_9_x86_64.whl", hash = "sha256:511e267853803ebf56333604be7b6ead373fa7c2314930a1fd7ad003b6347c04"},
    {file = "scikit_learn-0.23.0-cp36-cp36m-manylinux1_i686.whl", hash = "sha256:4d04373c4bb1b97c786cd7fee92db63204699198e2e5b3744da287a825ec8fe8"},
    {file = "scikit_learn-0.23.0-cp36-cp36m-manylinux1_x86_64.whl", hash = "sha256:bb3ca700c3d89151424cc62d9149a59ed7b9b627ef5223e022b45b5d30938dd1"},
    {file = "scikit_learn-0.23.0-cp36-cp36m-win32.whl", hash = "sha256:92d318c39ca5c3e193c6a4cb22df095a690ccf84dd83d9bede2e263e94bc5023"},
    {file = "scikit_learn-0.23.0-cp36-cp36m-win_amd64.whl", hash = "sha256:5c36671023d50eda1eb369eedc3989852248ac2ec11dcffb7d41d0412761f272"},
    {file = "scikit_learn-0.23.0-cp37-cp37m-macosx_10_9_x86_64.whl", hash = "sha256:02f502b9ba70b4ffbcf8cfe89670eec91f2aaeacf06eed4d5deb26f29003bfd7"},
    {file = "scikit_learn-0.23.0-cp37-cp37m-manylinux1_i686.whl", hash = "sha256:3a12a580e841e22e65c4b70a622c4d34338cf081689a27e03f169567effbe2ec"},
    {file = "scikit_learn-0.23.0-cp37-cp37m-manylinux1_x86_64.whl", hash = "sha256:2c753a0183be9c1c1e95429ac1e31dcaeb02076b9ae50123af14c89684d59edb"},
    {file = "scikit_learn-0.23.0-cp37-cp37m-win32.whl", hash = "sha256:9af0670cc1f9beb141b245bda3b73444d28d08bc0d4295b942ee8c49c7216686"},
    {file = "scikit_learn-0.23.0-cp37-cp37m-win_amd64.whl", hash = "sha256:f124dfd6a105673c783ff7e259ceab890dffcdb05ecd3f44783dda5b75efa863"},
    {file = "scikit_learn-0.23.0-cp38-cp38-macosx_10_9_x86_64.whl", hash = "sha256:25072aacd7b48a7db49e7a47161c87307a68ed514735b9acdd005e5e6ca16644"},
    {file = "scikit_learn-0.23.0-cp38-cp38-manylinux1_i686.whl", hash = "sha256:0ee93f35416b3bd454746cbc465f0aa093c7e7a1e2a2c3b01fdfddc8554977fd"},
    {file = "scikit_learn-0.23.0-cp38-cp38-manylinux1_x86_64.whl", hash = "sha256:22ad50d5f723d31c800668257fd5fa57b192efc7e6e14c22fcfac05b448861b3"},
    {file = "scikit_learn-0.23.0-cp38-cp38-win32.whl", hash = "sha256:b25d8c6ff7e3fd1eb9d54b2159b8bd6adb2f0d625e0fe0e5418a5af37b1e9f22"},
    {file = "scikit_learn-0.23.0-cp38-cp38-win_amd64.whl", hash = "sha256:fa6acbb1646321d5a81bd56413e4cf9323ff96dfbaa61d0905bcac7557e97167"},
]
scipy = [
    {file = "scipy-1.5.4-cp36-cp36m-macosx_10_9_x86_64.whl", hash = "sha256:4f12d13ffbc16e988fa40809cbbd7a8b45bc05ff6ea0ba8e3e41f6f4db3a9e47"},
    {file = "scipy-1.5.4-cp36-cp36m-manylinux1_i686.whl", hash = "sha256:a254b98dbcc744c723a838c03b74a8a34c0558c9ac5c86d5561703362231107d"},
    {file = "scipy-1.5.4-cp36-cp36m-manylinux1_x86_64.whl", hash = "sha256:368c0f69f93186309e1b4beb8e26d51dd6f5010b79264c0f1e9ca00cd92ea8c9"},
    {file = "scipy-1.5.4-cp36-cp36m-manylinux2014_aarch64.whl", hash = "sha256:4598cf03136067000855d6b44d7a1f4f46994164bcd450fb2c3d481afc25dd06"},
    {file = "scipy-1.5.4-cp36-cp36m-win32.whl", hash = "sha256:e98d49a5717369d8241d6cf33ecb0ca72deee392414118198a8e5b4c35c56340"},
    {file = "scipy-1.5.4-cp36-cp36m-win_amd64.whl", hash = "sha256:65923bc3809524e46fb7eb4d6346552cbb6a1ffc41be748535aa502a2e3d3389"},
    {file = "scipy-1.5.4-cp37-cp37m-macosx_10_9_x86_64.whl", hash = "sha256:9ad4fcddcbf5dc67619379782e6aeef41218a79e17979aaed01ed099876c0e62"},
    {file = "scipy-1.5.4-cp37-cp37m-manylinux1_i686.whl", hash = "sha256:f87b39f4d69cf7d7529d7b1098cb712033b17ea7714aed831b95628f483fd012"},
    {file = "scipy-1.5.4-cp37-cp37m-manylinux1_x86_64.whl", hash = "sha256:25b241034215247481f53355e05f9e25462682b13bd9191359075682adcd9554"},
    {file = "scipy-1.5.4-cp37-cp37m-manylinux2014_aarch64.whl", hash = "sha256:fa789583fc94a7689b45834453fec095245c7e69c58561dc159b5d5277057e4c"},
    {file = "scipy-1.5.4-cp37-cp37m-win32.whl", hash = "sha256:d6d25c41a009e3c6b7e757338948d0076ee1dd1770d1c09ec131f11946883c54"},
    {file = "scipy-1.5.4-cp37-cp37m-win_amd64.whl", hash = "sha256:2c872de0c69ed20fb1a9b9cf6f77298b04a26f0b8720a5457be08be254366c6e"},
    {file = "scipy-1.5.4-cp38-cp38-macosx_10_9_x86_64.whl", hash = "sha256:e360cb2299028d0b0d0f65a5c5e51fc16a335f1603aa2357c25766c8dab56938"},
    {file = "scipy-1.5.4-cp38-cp38-manylinux1_i686.whl", hash = "sha256:3397c129b479846d7eaa18f999369a24322d008fac0782e7828fa567358c36ce"},
    {file = "scipy-1.5.4-cp38-cp38-manylinux1_x86_64.whl", hash = "sha256:168c45c0c32e23f613db7c9e4e780bc61982d71dcd406ead746c7c7c2f2004ce"},
    {file = "scipy-1.5.4-cp38-cp38-manylinux2014_aarch64.whl", hash = "sha256:213bc59191da2f479984ad4ec39406bf949a99aba70e9237b916ce7547b6ef42"},
    {file = "scipy-1.5.4-cp38-cp38-win32.whl", hash = "sha256:634568a3018bc16a83cda28d4f7aed0d803dd5618facb36e977e53b2df868443"},
    {file = "scipy-1.5.4-cp38-cp38-win_amd64.whl", hash = "sha256:b03c4338d6d3d299e8ca494194c0ae4f611548da59e3c038813f1a43976cb437"},
    {file = "scipy-1.5.4-cp39-cp39-macosx_10_9_x86_64.whl", hash = "sha256:3d5db5d815370c28d938cf9b0809dade4acf7aba57eaf7ef733bfedc9b2474c4"},
    {file = "scipy-1.5.4-cp39-cp39-manylinux1_i686.whl", hash = "sha256:6b0ceb23560f46dd236a8ad4378fc40bad1783e997604ba845e131d6c680963e"},
    {file = "scipy-1.5.4-cp39-cp39-manylinux1_x86_64.whl", hash = "sha256:ed572470af2438b526ea574ff8f05e7f39b44ac37f712105e57fc4d53a6fb660"},
    {file = "scipy-1.5.4-cp39-cp39-manylinux2014_aarch64.whl", hash = "sha256:8c8d6ca19c8497344b810b0b0344f8375af5f6bb9c98bd42e33f747417ab3f57"},
    {file = "scipy-1.5.4-cp39-cp39-win32.whl", hash = "sha256:d84cadd7d7998433334c99fa55bcba0d8b4aeff0edb123b2a1dfcface538e474"},
    {file = "scipy-1.5.4-cp39-cp39-win_amd64.whl", hash = "sha256:cc1f78ebc982cd0602c9a7615d878396bec94908db67d4ecddca864d049112f2"},
    {file = "scipy-1.5.4.tar.gz", hash = "sha256:4a453d5e5689de62e5d38edf40af3f17560bfd63c9c5bd228c18c1f99afa155b"},
]
seaborn = [
    {file = "seaborn-0.11.2-py3-none-any.whl", hash = "sha256:85a6baa9b55f81a0623abddc4a26b334653ff4c6b18c418361de19dbba0ef283"},
    {file = "seaborn-0.11.2.tar.gz", hash = "sha256:cf45e9286d40826864be0e3c066f98536982baf701a7caa386511792d61ff4f6"},
]
send2trash = [
    {file = "Send2Trash-1.8.0-py3-none-any.whl", hash = "sha256:f20eaadfdb517eaca5ce077640cb261c7d2698385a6a0f072a4a5447fd49fa08"},
    {file = "Send2Trash-1.8.0.tar.gz", hash = "sha256:d2c24762fd3759860a0aff155e45871447ea58d2be6bdd39b5c8f966a0c99c2d"},
]
six = [
    {file = "six-1.16.0-py2.py3-none-any.whl", hash = "sha256:8abb2f1d86890a2dfb989f9a77cfcfd3e47c2a354b01111771326f8aa26e0254"},
    {file = "six-1.16.0.tar.gz", hash = "sha256:1e61c37477a1626458e36f7b1d82aa5c9b094fa4802892072e49de9c60c4c926"},
]
sniffio = [
    {file = "sniffio-1.2.0-py3-none-any.whl", hash = "sha256:471b71698eac1c2112a40ce2752bb2f4a4814c22a54a3eed3676bc0f5ca9f663"},
    {file = "sniffio-1.2.0.tar.gz", hash = "sha256:c4666eecec1d3f50960c6bdf61ab7bc350648da6c126e3cf6898d8cd4ddcd3de"},
]
terminado = [
    {file = "terminado-0.12.1-py3-none-any.whl", hash = "sha256:09fdde344324a1c9c6e610ee4ca165c4bb7f5bbf982fceeeb38998a988ef8452"},
    {file = "terminado-0.12.1.tar.gz", hash = "sha256:b20fd93cc57c1678c799799d117874367cc07a3d2d55be95205b1a88fa08393f"},
]
testpath = [
    {file = "testpath-0.5.0-py3-none-any.whl", hash = "sha256:8044f9a0bab6567fc644a3593164e872543bb44225b0e24846e2c89237937589"},
    {file = "testpath-0.5.0.tar.gz", hash = "sha256:1acf7a0bcd3004ae8357409fc33751e16d37ccc650921da1094a86581ad1e417"},
]
threadpoolctl = [
    {file = "threadpoolctl-3.0.0-py3-none-any.whl", hash = "sha256:4fade5b3b48ae4b1c30f200b28f39180371104fccc642e039e0f2435ec8cc211"},
    {file = "threadpoolctl-3.0.0.tar.gz", hash = "sha256:d03115321233d0be715f0d3a5ad1d6c065fe425ddc2d671ca8e45e9fd5d7a52a"},
]
toml = [
    {file = "toml-0.10.2-py2.py3-none-any.whl", hash = "sha256:806143ae5bfb6a3c6e736a764057db0e6a0e05e338b5630894a5f779cabb4f9b"},
    {file = "toml-0.10.2.tar.gz", hash = "sha256:b3bda1d108d5dd99f4a20d24d9c348e91c4db7ab1b749200bded2f839ccbe68f"},
]
tomli = [
    {file = "tomli-1.2.3-py3-none-any.whl", hash = "sha256:e3069e4be3ead9668e21cb9b074cd948f7b3113fd9c8bba083f48247aab8b11c"},
    {file = "tomli-1.2.3.tar.gz", hash = "sha256:05b6166bff487dc068d322585c7ea4ef78deed501cc124060e0f238e89a9231f"},
]
tornado = [
    {file = "tornado-6.1-cp35-cp35m-macosx_10_9_x86_64.whl", hash = "sha256:d371e811d6b156d82aa5f9a4e08b58debf97c302a35714f6f45e35139c332e32"},
    {file = "tornado-6.1-cp35-cp35m-manylinux1_i686.whl", hash = "sha256:0d321a39c36e5f2c4ff12b4ed58d41390460f798422c4504e09eb5678e09998c"},
    {file = "tornado-6.1-cp35-cp35m-manylinux1_x86_64.whl", hash = "sha256:9de9e5188a782be6b1ce866e8a51bc76a0fbaa0e16613823fc38e4fc2556ad05"},
    {file = "tornado-6.1-cp35-cp35m-manylinux2010_i686.whl", hash = "sha256:61b32d06ae8a036a6607805e6720ef00a3c98207038444ba7fd3d169cd998910"},
    {file = "tornado-6.1-cp35-cp35m-manylinux2010_x86_64.whl", hash = "sha256:3e63498f680547ed24d2c71e6497f24bca791aca2fe116dbc2bd0ac7f191691b"},
    {file = "tornado-6.1-cp35-cp35m-manylinux2014_aarch64.whl", hash = "sha256:6c77c9937962577a6a76917845d06af6ab9197702a42e1346d8ae2e76b5e3675"},
    {file = "tornado-6.1-cp35-cp35m-win32.whl", hash = "sha256:6286efab1ed6e74b7028327365cf7346b1d777d63ab30e21a0f4d5b275fc17d5"},
    {file = "tornado-6.1-cp35-cp35m-win_amd64.whl", hash = "sha256:fa2ba70284fa42c2a5ecb35e322e68823288a4251f9ba9cc77be04ae15eada68"},
    {file = "tornado-6.1-cp36-cp36m-macosx_10_9_x86_64.whl", hash = "sha256:0a00ff4561e2929a2c37ce706cb8233b7907e0cdc22eab98888aca5dd3775feb"},
    {file = "tornado-6.1-cp36-cp36m-manylinux1_i686.whl", hash = "sha256:748290bf9112b581c525e6e6d3820621ff020ed95af6f17fedef416b27ed564c"},
    {file = "tornado-6.1-cp36-cp36m-manylinux1_x86_64.whl", hash = "sha256:e385b637ac3acaae8022e7e47dfa7b83d3620e432e3ecb9a3f7f58f150e50921"},
    {file = "tornado-6.1-cp36-cp36m-manylinux2010_i686.whl", hash = "sha256:25ad220258349a12ae87ede08a7b04aca51237721f63b1808d39bdb4b2164558"},
    {file = "tornado-6.1-cp36-cp36m-manylinux2010_x86_64.whl", hash = "sha256:65d98939f1a2e74b58839f8c4dab3b6b3c1ce84972ae712be02845e65391ac7c"},
    {file = "tornado-6.1-cp36-cp36m-manylinux2014_aarch64.whl", hash = "sha256:e519d64089b0876c7b467274468709dadf11e41d65f63bba207e04217f47c085"},
    {file = "tornado-6.1-cp36-cp36m-win32.whl", hash = "sha256:b87936fd2c317b6ee08a5741ea06b9d11a6074ef4cc42e031bc6403f82a32575"},
    {file = "tornado-6.1-cp36-cp36m-win_amd64.whl", hash = "sha256:cc0ee35043162abbf717b7df924597ade8e5395e7b66d18270116f8745ceb795"},
    {file = "tornado-6.1-cp37-cp37m-macosx_10_9_x86_64.whl", hash = "sha256:7250a3fa399f08ec9cb3f7b1b987955d17e044f1ade821b32e5f435130250d7f"},
    {file = "tornado-6.1-cp37-cp37m-manylinux1_i686.whl", hash = "sha256:ed3ad863b1b40cd1d4bd21e7498329ccaece75db5a5bf58cd3c9f130843e7102"},
    {file = "tornado-6.1-cp37-cp37m-manylinux1_x86_64.whl", hash = "sha256:dcef026f608f678c118779cd6591c8af6e9b4155c44e0d1bc0c87c036fb8c8c4"},
    {file = "tornado-6.1-cp37-cp37m-manylinux2010_i686.whl", hash = "sha256:70dec29e8ac485dbf57481baee40781c63e381bebea080991893cd297742b8fd"},
    {file = "tornado-6.1-cp37-cp37m-manylinux2010_x86_64.whl", hash = "sha256:d3f7594930c423fd9f5d1a76bee85a2c36fd8b4b16921cae7e965f22575e9c01"},
    {file = "tornado-6.1-cp37-cp37m-manylinux2014_aarch64.whl", hash = "sha256:3447475585bae2e77ecb832fc0300c3695516a47d46cefa0528181a34c5b9d3d"},
    {file = "tornado-6.1-cp37-cp37m-win32.whl", hash = "sha256:e7229e60ac41a1202444497ddde70a48d33909e484f96eb0da9baf8dc68541df"},
    {file = "tornado-6.1-cp37-cp37m-win_amd64.whl", hash = "sha256:cb5ec8eead331e3bb4ce8066cf06d2dfef1bfb1b2a73082dfe8a161301b76e37"},
    {file = "tornado-6.1-cp38-cp38-macosx_10_9_x86_64.whl", hash = "sha256:20241b3cb4f425e971cb0a8e4ffc9b0a861530ae3c52f2b0434e6c1b57e9fd95"},
    {file = "tornado-6.1-cp38-cp38-manylinux1_i686.whl", hash = "sha256:c77da1263aa361938476f04c4b6c8916001b90b2c2fdd92d8d535e1af48fba5a"},
    {file = "tornado-6.1-cp38-cp38-manylinux1_x86_64.whl", hash = "sha256:fba85b6cd9c39be262fcd23865652920832b61583de2a2ca907dbd8e8a8c81e5"},
    {file = "tornado-6.1-cp38-cp38-manylinux2010_i686.whl", hash = "sha256:1e8225a1070cd8eec59a996c43229fe8f95689cb16e552d130b9793cb570a288"},
    {file = "tornado-6.1-cp38-cp38-manylinux2010_x86_64.whl", hash = "sha256:d14d30e7f46a0476efb0deb5b61343b1526f73ebb5ed84f23dc794bdb88f9d9f"},
    {file = "tornado-6.1-cp38-cp38-manylinux2014_aarch64.whl", hash = "sha256:8f959b26f2634a091bb42241c3ed8d3cedb506e7c27b8dd5c7b9f745318ddbb6"},
    {file = "tornado-6.1-cp38-cp38-win32.whl", hash = "sha256:34ca2dac9e4d7afb0bed4677512e36a52f09caa6fded70b4e3e1c89dbd92c326"},
    {file = "tornado-6.1-cp38-cp38-win_amd64.whl", hash = "sha256:6196a5c39286cc37c024cd78834fb9345e464525d8991c21e908cc046d1cc02c"},
    {file = "tornado-6.1-cp39-cp39-macosx_10_9_x86_64.whl", hash = "sha256:f0ba29bafd8e7e22920567ce0d232c26d4d47c8b5cf4ed7b562b5db39fa199c5"},
    {file = "tornado-6.1-cp39-cp39-manylinux1_i686.whl", hash = "sha256:33892118b165401f291070100d6d09359ca74addda679b60390b09f8ef325ffe"},
    {file = "tornado-6.1-cp39-cp39-manylinux1_x86_64.whl", hash = "sha256:7da13da6f985aab7f6f28debab00c67ff9cbacd588e8477034c0652ac141feea"},
    {file = "tornado-6.1-cp39-cp39-manylinux2010_i686.whl", hash = "sha256:e0791ac58d91ac58f694d8d2957884df8e4e2f6687cdf367ef7eb7497f79eaa2"},
    {file = "tornado-6.1-cp39-cp39-manylinux2010_x86_64.whl", hash = "sha256:66324e4e1beede9ac79e60f88de548da58b1f8ab4b2f1354d8375774f997e6c0"},
    {file = "tornado-6.1-cp39-cp39-manylinux2014_aarch64.whl", hash = "sha256:a48900ecea1cbb71b8c71c620dee15b62f85f7c14189bdeee54966fbd9a0c5bd"},
    {file = "tornado-6.1-cp39-cp39-win32.whl", hash = "sha256:d3d20ea5782ba63ed13bc2b8c291a053c8d807a8fa927d941bd718468f7b950c"},
    {file = "tornado-6.1-cp39-cp39-win_amd64.whl", hash = "sha256:548430be2740e327b3fe0201abe471f314741efcb0067ec4f2d7dcfb4825f3e4"},
    {file = "tornado-6.1.tar.gz", hash = "sha256:33c6e81d7bd55b468d2e793517c909b139960b6c790a60b7991b9b6b76fb9791"},
]
tqdm = [
    {file = "tqdm-4.62.3-py2.py3-none-any.whl", hash = "sha256:8dd278a422499cd6b727e6ae4061c40b48fce8b76d1ccbf5d34fca9b7f925b0c"},
    {file = "tqdm-4.62.3.tar.gz", hash = "sha256:d359de7217506c9851b7869f3708d8ee53ed70a1b8edbba4dbcb47442592920d"},
]
traitlets = [
    {file = "traitlets-4.3.3-py2.py3-none-any.whl", hash = "sha256:70b4c6a1d9019d7b4f6846832288f86998aa3b9207c6821f3578a6a6a467fe44"},
    {file = "traitlets-4.3.3.tar.gz", hash = "sha256:d023ee369ddd2763310e4c3eae1ff649689440d4ae59d7485eb4cfbbe3e359f7"},
]
tslearn = [
    {file = "tslearn-0.5.2-cp36-cp36m-macosx_10_9_x86_64.whl", hash = "sha256:82ac9e58ae9e56962ebb247a62ac78166ac62122e20a9e32597d492a517e1aa3"},
    {file = "tslearn-0.5.2-cp36-cp36m-manylinux_2_5_i686.manylinux1_i686.manylinux_2_12_i686.manylinux2010_i686.whl", hash = "sha256:f2c8e49526520269c8fafae00c461bab040f3214d60b0ee398a28fac6c110bfe"},
    {file = "tslearn-0.5.2-cp36-cp36m-manylinux_2_5_x86_64.manylinux1_x86_64.manylinux_2_12_x86_64.manylinux2010_x86_64.whl", hash = "sha256:325832e2926819707e8c7972def8879b87cb4f21db8f0e79b8050dfc0750dab0"},
    {file = "tslearn-0.5.2-cp36-cp36m-win32.whl", hash = "sha256:39c4a8bfa2493acaa7137fd0823a759b1eb2e96e560cec169f0b4c26c56a17d4"},
    {file = "tslearn-0.5.2-cp36-cp36m-win_amd64.whl", hash = "sha256:9a8fb7de6b64222b2c0bc3474cbea28a6089985e8355fd71c70f50fee2717915"},
    {file = "tslearn-0.5.2-cp37-cp37m-macosx_10_9_x86_64.whl", hash = "sha256:beace9bd05a7cebda4384bb31fc5504520c118c7720e07004134fac12e3e3b14"},
    {file = "tslearn-0.5.2-cp37-cp37m-manylinux_2_5_i686.manylinux1_i686.manylinux_2_12_i686.manylinux2010_i686.whl", hash = "sha256:7ecba2ed266262f46d9e55eed309d092f49f23d24eb20ef22aabecad211b67ac"},
    {file = "tslearn-0.5.2-cp37-cp37m-manylinux_2_5_x86_64.manylinux1_x86_64.manylinux_2_12_x86_64.manylinux2010_x86_64.whl", hash = "sha256:76935adbec202b1706a0f124f6f0bf5f347b91bafd87c1821f38ecbaa97d38c0"},
    {file = "tslearn-0.5.2-cp37-cp37m-win32.whl", hash = "sha256:8afc60b83738c3db58b3eeb26663c88535e892b6213619737b09d928751d117d"},
    {file = "tslearn-0.5.2-cp37-cp37m-win_amd64.whl", hash = "sha256:3ddbd54c2a4ef79403556a3b1e7aaf2cc55959c0764a25d201d4f5864a993bc3"},
    {file = "tslearn-0.5.2-cp38-cp38-macosx_10_9_x86_64.whl", hash = "sha256:fca2a5a5f0364f2cdc579d31167dfa2f187656b556621b2d616a1d00dbd7480a"},
    {file = "tslearn-0.5.2-cp38-cp38-manylinux_2_5_i686.manylinux1_i686.manylinux_2_12_i686.manylinux2010_i686.whl", hash = "sha256:80b6e66041fbcc60fe046c4b7a91bcaeb1bd3fa064b2cf943f2276b00b35251b"},
    {file = "tslearn-0.5.2-cp38-cp38-manylinux_2_5_x86_64.manylinux1_x86_64.manylinux_2_12_x86_64.manylinux2010_x86_64.whl", hash = "sha256:f362f31e2810e632a1344222497d3edb3248bb378369b585c45ba8636244b865"},
    {file = "tslearn-0.5.2-cp38-cp38-win32.whl", hash = "sha256:32402bf20d5b38bf30794ae9ed7905317d872e1b819d42bd0de242cd87becc39"},
    {file = "tslearn-0.5.2-cp38-cp38-win_amd64.whl", hash = "sha256:d1e4a3171d0aeb31c29591a798cc5ac16584df138039b11b7f41fdc6167ee45c"},
    {file = "tslearn-0.5.2.tar.gz", hash = "sha256:ecee5e097062556fa38afdbe8d4dc48a31070df93f8674360ab480de5a1c09ff"},
]
typed-ast = [
    {file = "typed_ast-1.4.3-cp35-cp35m-manylinux1_i686.whl", hash = "sha256:2068531575a125b87a41802130fa7e29f26c09a2833fea68d9a40cf33902eba6"},
    {file = "typed_ast-1.4.3-cp35-cp35m-manylinux1_x86_64.whl", hash = "sha256:c907f561b1e83e93fad565bac5ba9c22d96a54e7ea0267c708bffe863cbe4075"},
    {file = "typed_ast-1.4.3-cp35-cp35m-manylinux2014_aarch64.whl", hash = "sha256:1b3ead4a96c9101bef08f9f7d1217c096f31667617b58de957f690c92378b528"},
    {file = "typed_ast-1.4.3-cp35-cp35m-win32.whl", hash = "sha256:dde816ca9dac1d9c01dd504ea5967821606f02e510438120091b84e852367428"},
    {file = "typed_ast-1.4.3-cp35-cp35m-win_amd64.whl", hash = "sha256:777a26c84bea6cd934422ac2e3b78863a37017618b6e5c08f92ef69853e765d3"},
    {file = "typed_ast-1.4.3-cp36-cp36m-macosx_10_9_x86_64.whl", hash = "sha256:f8afcf15cc511ada719a88e013cec87c11aff7b91f019295eb4530f96fe5ef2f"},
    {file = "typed_ast-1.4.3-cp36-cp36m-manylinux1_i686.whl", hash = "sha256:52b1eb8c83f178ab787f3a4283f68258525f8d70f778a2f6dd54d3b5e5fb4341"},
    {file = "typed_ast-1.4.3-cp36-cp36m-manylinux1_x86_64.whl", hash = "sha256:01ae5f73431d21eead5015997ab41afa53aa1fbe252f9da060be5dad2c730ace"},
    {file = "typed_ast-1.4.3-cp36-cp36m-manylinux2014_aarch64.whl", hash = "sha256:c190f0899e9f9f8b6b7863debfb739abcb21a5c054f911ca3596d12b8a4c4c7f"},
    {file = "typed_ast-1.4.3-cp36-cp36m-win32.whl", hash = "sha256:398e44cd480f4d2b7ee8d98385ca104e35c81525dd98c519acff1b79bdaac363"},
    {file = "typed_ast-1.4.3-cp36-cp36m-win_amd64.whl", hash = "sha256:bff6ad71c81b3bba8fa35f0f1921fb24ff4476235a6e94a26ada2e54370e6da7"},
    {file = "typed_ast-1.4.3-cp37-cp37m-macosx_10_9_x86_64.whl", hash = "sha256:0fb71b8c643187d7492c1f8352f2c15b4c4af3f6338f21681d3681b3dc31a266"},
    {file = "typed_ast-1.4.3-cp37-cp37m-manylinux1_i686.whl", hash = "sha256:760ad187b1041a154f0e4d0f6aae3e40fdb51d6de16e5c99aedadd9246450e9e"},
    {file = "typed_ast-1.4.3-cp37-cp37m-manylinux1_x86_64.whl", hash = "sha256:5feca99c17af94057417d744607b82dd0a664fd5e4ca98061480fd8b14b18d04"},
    {file = "typed_ast-1.4.3-cp37-cp37m-manylinux2014_aarch64.whl", hash = "sha256:95431a26309a21874005845c21118c83991c63ea800dd44843e42a916aec5899"},
    {file = "typed_ast-1.4.3-cp37-cp37m-win32.whl", hash = "sha256:aee0c1256be6c07bd3e1263ff920c325b59849dc95392a05f258bb9b259cf39c"},
    {file = "typed_ast-1.4.3-cp37-cp37m-win_amd64.whl", hash = "sha256:9ad2c92ec681e02baf81fdfa056fe0d818645efa9af1f1cd5fd6f1bd2bdfd805"},
    {file = "typed_ast-1.4.3-cp38-cp38-macosx_10_9_x86_64.whl", hash = "sha256:b36b4f3920103a25e1d5d024d155c504080959582b928e91cb608a65c3a49e1a"},
    {file = "typed_ast-1.4.3-cp38-cp38-manylinux1_i686.whl", hash = "sha256:067a74454df670dcaa4e59349a2e5c81e567d8d65458d480a5b3dfecec08c5ff"},
    {file = "typed_ast-1.4.3-cp38-cp38-manylinux1_x86_64.whl", hash = "sha256:7538e495704e2ccda9b234b82423a4038f324f3a10c43bc088a1636180f11a41"},
    {file = "typed_ast-1.4.3-cp38-cp38-manylinux2014_aarch64.whl", hash = "sha256:af3d4a73793725138d6b334d9d247ce7e5f084d96284ed23f22ee626a7b88e39"},
    {file = "typed_ast-1.4.3-cp38-cp38-win32.whl", hash = "sha256:f2362f3cb0f3172c42938946dbc5b7843c2a28aec307c49100c8b38764eb6927"},
    {file = "typed_ast-1.4.3-cp38-cp38-win_amd64.whl", hash = "sha256:dd4a21253f42b8d2b48410cb31fe501d32f8b9fbeb1f55063ad102fe9c425e40"},
    {file = "typed_ast-1.4.3-cp39-cp39-macosx_10_9_x86_64.whl", hash = "sha256:f328adcfebed9f11301eaedfa48e15bdece9b519fb27e6a8c01aa52a17ec31b3"},
    {file = "typed_ast-1.4.3-cp39-cp39-manylinux1_i686.whl", hash = "sha256:2c726c276d09fc5c414693a2de063f521052d9ea7c240ce553316f70656c84d4"},
    {file = "typed_ast-1.4.3-cp39-cp39-manylinux1_x86_64.whl", hash = "sha256:cae53c389825d3b46fb37538441f75d6aecc4174f615d048321b716df2757fb0"},
    {file = "typed_ast-1.4.3-cp39-cp39-manylinux2014_aarch64.whl", hash = "sha256:b9574c6f03f685070d859e75c7f9eeca02d6933273b5e69572e5ff9d5e3931c3"},
    {file = "typed_ast-1.4.3-cp39-cp39-win32.whl", hash = "sha256:209596a4ec71d990d71d5e0d312ac935d86930e6eecff6ccc7007fe54d703808"},
    {file = "typed_ast-1.4.3-cp39-cp39-win_amd64.whl", hash = "sha256:9c6d1a54552b5330bc657b7ef0eae25d00ba7ffe85d9ea8ae6540d2197a3788c"},
    {file = "typed_ast-1.4.3.tar.gz", hash = "sha256:fb1bbeac803adea29cedd70781399c99138358c26d05fcbd23c13016b7f5ec65"},
]
types-dataclasses = [
    {file = "types-dataclasses-0.6.4.tar.gz", hash = "sha256:2f7ab6c565cf05cc7f27f31a4c2fcc803384e319aab292807b857ddf1473429f"},
    {file = "types_dataclasses-0.6.4-py3-none-any.whl", hash = "sha256:fef6ed4742ca27996530c6d549cd704772a4a86e4781841c9bb387001e369ec3"},
]
typing-extensions = [
    {file = "typing_extensions-4.0.1-py3-none-any.whl", hash = "sha256:7f001e5ac290a0c0401508864c7ec868be4e701886d5b573a9528ed3973d9d3b"},
    {file = "typing_extensions-4.0.1.tar.gz", hash = "sha256:4ca091dea149f945ec56afb48dae714f21e8692ef22a395223bcd328961b6a0e"},
]
urllib3 = [
    {file = "urllib3-1.26.8-py2.py3-none-any.whl", hash = "sha256:000ca7f471a233c2251c6c7023ee85305721bfdf18621ebff4fd17a8653427ed"},
    {file = "urllib3-1.26.8.tar.gz", hash = "sha256:0e7c33d9a63e7ddfcb86780aac87befc2fbddf46c58dbb487e0855f7ceec283c"},
]
virtualenv = [
    {file = "virtualenv-20.13.0-py2.py3-none-any.whl", hash = "sha256:339f16c4a86b44240ba7223d0f93a7887c3ca04b5f9c8129da7958447d079b09"},
    {file = "virtualenv-20.13.0.tar.gz", hash = "sha256:d8458cf8d59d0ea495ad9b34c2599487f8a7772d796f9910858376d1600dd2dd"},
]
wcwidth = [
    {file = "wcwidth-0.2.5-py2.py3-none-any.whl", hash = "sha256:beb4802a9cebb9144e99086eff703a642a13d6a0052920003a230f3294bbe784"},
    {file = "wcwidth-0.2.5.tar.gz", hash = "sha256:c4d647b99872929fdb7bdcaa4fbe7f01413ed3d98077df798530e5b04f116c83"},
]
webencodings = [
    {file = "webencodings-0.5.1-py2.py3-none-any.whl", hash = "sha256:a0af1213f3c2226497a97e2b3aa01a7e4bee4f403f95be16fc9acd2947514a78"},
    {file = "webencodings-0.5.1.tar.gz", hash = "sha256:b36a1c245f2d304965eb4e0a82848379241dc04b865afcc4aab16748587e1923"},
]
websocket-client = [
    {file = "websocket-client-1.2.3.tar.gz", hash = "sha256:1315816c0acc508997eb3ae03b9d3ff619c9d12d544c9a9b553704b1cc4f6af5"},
    {file = "websocket_client-1.2.3-py3-none-any.whl", hash = "sha256:2eed4cc58e4d65613ed6114af2f380f7910ff416fc8c46947f6e76b6815f56c0"},
]
widgetsnbextension = [
    {file = "widgetsnbextension-3.5.2-py2.py3-none-any.whl", hash = "sha256:763a9fdc836d141fa080005a886d63f66f73d56dba1fb5961afc239c77708569"},
    {file = "widgetsnbextension-3.5.2.tar.gz", hash = "sha256:e0731a60ba540cd19bbbefe771a9076dcd2dde90713a8f87f27f53f2d1db7727"},
]
zipp = [
    {file = "zipp-3.6.0-py3-none-any.whl", hash = "sha256:9fe5ea21568a0a70e50f273397638d39b03353731e6cbbb3fd8502a33fec40bc"},
    {file = "zipp-3.6.0.tar.gz", hash = "sha256:71c644c5369f4a6e07636f0aa966270449561fcea2e3d6747b8d23efaa9d7832"},
]<|MERGE_RESOLUTION|>--- conflicted
+++ resolved
@@ -903,7 +903,6 @@
 test = ["pytest", "coverage", "requests", "nbval", "selenium", "pytest-cov", "requests-unixsocket"]
 
 [[package]]
-<<<<<<< HEAD
 name = "numba"
 version = "0.53.1"
 description = "compiling Python code using LLVM"
@@ -917,23 +916,15 @@
 
 [[package]]
 name = "numexpr"
-version = "2.7.3"
-=======
-name = "numexpr"
 version = "2.8.1"
->>>>>>> d5872855
 description = "Fast numerical expression evaluator for NumPy"
 category = "main"
 optional = false
 python-versions = "*"
 
 [package.dependencies]
-<<<<<<< HEAD
-numpy = ">=1.7"
-=======
 numpy = ">=1.13.3"
 packaging = "*"
->>>>>>> d5872855
 
 [[package]]
 name = "numpy"
@@ -1573,11 +1564,7 @@
 [metadata]
 lock-version = "1.1"
 python-versions = "3.6.9"
-<<<<<<< HEAD
-content-hash = "1591fc129544579b65e279fbdefff4ec569f12c298c4c23feb96dc371da3c1ac"
-=======
 content-hash = "5dc0f437c0987071d9287319280f056b88861fc5e5f8ee97abf57f115df1d950"
->>>>>>> d5872855
 
 [metadata.files]
 anyio = [
