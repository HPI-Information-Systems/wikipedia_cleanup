--- conflicted
+++ resolved
@@ -16,12 +16,9 @@
 ipywidgets = "^7.6.5"
 python-Levenshtein = "^0.12.2"
 scikit-learn = "<=0.23"
-<<<<<<< HEAD
 efficient-apriori = "^2.0.1"
-=======
 numexpr = "^2.7.3"
 Bottleneck = "^1.3.2"
->>>>>>> d5872855
 
 [tool.poetry.dev-dependencies]
 pytest = "^5.2"
