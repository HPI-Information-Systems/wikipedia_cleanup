--- conflicted
+++ resolved
@@ -16,11 +16,6 @@
 ipywidgets = "^7.6.5"
 python-Levenshtein = "^0.12.2"
 scikit-learn = "<=0.23"
-<<<<<<< HEAD
-tslearn = "^0.5.2"
-dtaidistance = "^2.3.2"
-=======
->>>>>>> d5872855
 numexpr = "^2.7.3"
 Bottleneck = "^1.3.2"
 
