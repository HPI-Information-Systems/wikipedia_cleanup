.idea
<<<<<<< HEAD
.venv
personal-knowledge.txt
garbage

=======
.vscode
.DS_Store
matched-infoboxes-extracted
data
>>>>>>> 7f11f2cb


# Created by .ignore support plugin (hsz.mobi)
### JupyterNotebooks template
# gitignore template for Jupyter Notebooks
# website: http://jupyter.org/

.ipynb_checkpoints
*/.ipynb_checkpoints/*

# IPython
profile_default/
ipython_config.py

# Remove previous ipynb_checkpoints
#   git rm -r .ipynb_checkpoints/

### VirtualEnv template
# Virtualenv
# http://iamzed.com/2009/05/07/a-primer-on-virtualenv/
.Python
[Bb]in
[Ii]nclude
[Ll]ib
[Ll]ib64
[Ll]ocal
[Ss]cripts
pyvenv.cfg
.venv
pip-selfcheck.json

### Python template
# Byte-compiled / optimized / DLL files
__pycache__/
*.py[cod]
*$py.class

# C extensions
*.so

# Distribution / packaging
.Python
build/
develop-eggs/
dist/
downloads/
eggs/
.eggs/
lib/
lib64/
parts/
sdist/
var/
wheels/
share/python-wheels/
*.egg-info/
.installed.cfg
*.egg
MANIFEST

# PyInstaller
#  Usually these files are written by a python script from a template
#  before PyInstaller builds the exe, so as to inject date/other infos into it.
*.manifest
*.spec

# Installer logs
pip-log.txt
pip-delete-this-directory.txt

# Unit test / coverage reports
htmlcov/
.tox/
.nox/
.coverage
.coverage.*
.cache
nosetests.xml
coverage.xml
*.cover
*.py,cover
.hypothesis/
.pytest_cache/
cover/

# Translations
*.mo
*.pot

# Django stuff:
*.log
local_settings.py
db.sqlite3
db.sqlite3-journal

# Flask stuff:
instance/
.webassets-cache

# Scrapy stuff:
.scrapy

# Sphinx documentation
docs/_build/

# PyBuilder
.pybuilder/
target/

# Jupyter Notebook
.ipynb_checkpoints

# IPython
profile_default/
ipython_config.py

# pyenv
#   For a library or package, you might want to ignore these files since the code is
#   intended to run in multiple environments; otherwise, check them in:
# .python-version

# pipenv
#   According to pypa/pipenv#598, it is recommended to include Pipfile.lock in version control.
#   However, in case of collaboration, if having platform-specific dependencies or dependencies
#   having no cross-platform support, pipenv may install dependencies that don't work, or not
#   install all needed dependencies.
#Pipfile.lock

# PEP 582; used by e.g. github.com/David-OConnor/pyflow
__pypackages__/

# Celery stuff
celerybeat-schedule
celerybeat.pid

# SageMath parsed files
*.sage.py

# Environments
.env
.venv
env/
venv/
ENV/
env.bak/
venv.bak/

# Spyder project settings
.spyderproject
.spyproject

# Rope project settings
.ropeproject

# mkdocs documentation
/site

# mypy
.mypy_cache/
.dmypy.json
dmypy.json

# Pyre type checker
.pyre/

# pytype static type analyzer
.pytype/

# Cython debug symbols
cython_debug/
<|MERGE_RESOLUTION|>--- conflicted
+++ resolved
@@ -1,15 +1,12 @@
 .idea
-<<<<<<< HEAD
 .venv
 personal-knowledge.txt
 garbage
 
-=======
 .vscode
 .DS_Store
 matched-infoboxes-extracted
 data
->>>>>>> 7f11f2cb
 
 
 # Created by .ignore support plugin (hsz.mobi)
