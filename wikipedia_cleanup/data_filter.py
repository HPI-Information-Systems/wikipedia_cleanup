from abc import ABC, abstractmethod
from collections import Counter
from copy import deepcopy
from datetime import timedelta
from pathlib import Path
from typing import List

import pandas as pd

<<<<<<< HEAD
from wikipedia_cleanup.schema import (
    InfoboxChange,
    InfoboxChangeWithFeatures,
    SparseInfoboxChange,
)
=======
from wikipedia_cleanup.schema import InfoboxChange, SparseInfoboxChange
>>>>>>> d5872855

INITIAL_STATS_VALUE = -1


class FilterStats:
    def __init__(self) -> None:
        self.initial_num_changes = INITIAL_STATS_VALUE
        self.input_num_changes = INITIAL_STATS_VALUE
        self.output_num_changes = INITIAL_STATS_VALUE

    def reset(self) -> None:
        self.initial_num_changes = INITIAL_STATS_VALUE
        self.input_num_changes = INITIAL_STATS_VALUE
        self.output_num_changes = INITIAL_STATS_VALUE

    def __str__(self) -> str:
        num_total_deletions = self.initial_num_changes - self.output_num_changes
        num_self_deletions = self.input_num_changes - self.output_num_changes
        return (
            f"Initial Number of Changes: \t {self.initial_num_changes}\n"
            f"Input Number of Changes: \t {self.input_num_changes}\n"
            f"Output Number of Changes: \t {self.output_num_changes}\n\n"
            f"Filtered Total: \t\t\t\t\t {num_total_deletions} \t "
            f"{num_total_deletions / self.initial_num_changes * 100} %\n"
            f"Filtered By current Filter: \t\t {num_self_deletions} "
            f"\t current:\t {num_self_deletions / self.input_num_changes * 100} %"
            f"\t total:\t {num_self_deletions / self.initial_num_changes * 100} %\n"
        )

    def add_stats(self, other_stats: "FilterStats") -> None:
        self.initial_num_changes += other_stats.initial_num_changes
        self.input_num_changes += other_stats.input_num_changes
        self.output_num_changes += other_stats.output_num_changes


class AbstractDataFilter(ABC):
    def __init__(self) -> None:
        self._filter_stats = FilterStats()

    def filter(
        self, changes: List[InfoboxChange], initial_num_changes: int
    ) -> List[InfoboxChange]:
        if self._filter_stats.initial_num_changes != INITIAL_STATS_VALUE:
            print(
                "WARNING: Using a filter whose stats are not reset. "
                "Thus the stats will be overwritten."
            )
        self._filter_stats.initial_num_changes = initial_num_changes
        self._filter_stats.input_num_changes = len(changes)
        filtered_changes = []
        start_idx = 0
        for end_idx in range(len(changes)):
            if (
                changes[start_idx].infobox_key != changes[end_idx].infobox_key
                or changes[start_idx].property_name != changes[end_idx].property_name
            ):
                filtered_changes.extend(
                    self._filter_for_property(changes[start_idx:end_idx])
                )
                start_idx = end_idx
        self._filter_stats.output_num_changes = len(filtered_changes)
        return filtered_changes

    @abstractmethod
    def _filter_for_property(self, changes: List[InfoboxChange]) -> List[InfoboxChange]:
        pass

    @property
    def filter_stats(self) -> FilterStats:
        return self._filter_stats

    def __str__(self) -> str:
        base_print_width = 30
        return (
            f'{"+" * base_print_width}\n'
            f"{self.__class__.__name__}\n"
            f'{"+" * base_print_width}\n' + str(self.filter_stats)
        )


class StaticInfoboxTemplateDataFilter(AbstractDataFilter):
    def __init__(
        self, dynamic_index_file_path: Path, keep_dynamic: bool = True
    ) -> None:
        super().__init__()
        self.keep_dynamic = keep_dynamic
        dynamic_index_file = pd.read_csv(dynamic_index_file_path)
        self.dynamic_index = set(
            (
                (property_name, template)
                for property_name, template in zip(
                    dynamic_index_file["property_name"].to_numpy(),
                    dynamic_index_file["template"].to_numpy(),
                )
            )
        )

    def _filter_for_property(self, changes: List[InfoboxChange]) -> List[InfoboxChange]:
        current_property_name = changes[0].property_name
        current_template = changes[0].template
        result = []
        if self.keep_dynamic:
            if (current_property_name, current_template) in self.dynamic_index:
                result = changes
        else:
            if (current_property_name, current_template) not in self.dynamic_index:
                result = changes
        return result


class KeepAttributesDataFilter(AbstractDataFilter):
    def __init__(self, attributes_to_keep: List[str]):
        super().__init__()
        self.attributes_to_keep = attributes_to_keep

    def _filter_for_property(self, changes: List[InfoboxChange]) -> List[InfoboxChange]:
        raise NotImplementedError("This method should never be called.")

    def filter(
        self, changes: List[InfoboxChange], initial_num_changes: int
    ) -> List[InfoboxChange]:
        self.filter_stats.initial_num_changes = initial_num_changes
        self.filter_stats.input_num_changes = len(changes)
        self.filter_stats.output_num_changes = len(changes)

        sparse_changes = []
        for change in changes:
            sparse_change: InfoboxChange = SparseInfoboxChange()  # type: ignore
            for attribute in self.attributes_to_keep:
                setattr(sparse_change, attribute, getattr(change, attribute))

            sparse_changes.append(sparse_change)
        return sparse_changes


class MinNumChangesDataFilter(AbstractDataFilter):
    _min_number_of_changes: int

    def __init__(self, min_number_of_changes: int = 5):
        super().__init__()
        self._min_number_of_changes = min_number_of_changes

    @property
    def min_number_of_changes(self) -> int:
        return self._min_number_of_changes

    def _filter_for_property(self, changes: List[InfoboxChange]) -> List[InfoboxChange]:
        return [] if len(changes) < self._min_number_of_changes else changes


class OnlyUpdatesDataFilter(AbstractDataFilter):
    def _filter_for_property(self, changes: List[InfoboxChange]) -> List[InfoboxChange]:
        raise NotImplementedError("This method should never be called.")

    def filter(
        self, changes: List[InfoboxChange], initial_num_changes: int
    ) -> List[InfoboxChange]:
        self._filter_stats.initial_num_changes = initial_num_changes
        self._filter_stats.input_num_changes = len(changes)
        filtered_changes = [
            change
            for change in changes
            if change.previous_value and change.current_value
        ]
        self._filter_stats.output_num_changes = len(filtered_changes)
        return filtered_changes


class MajorityValuePerDayDataFilter(AbstractDataFilter):
    """
    This filter needs to process each tuple (infobox, property_name, day).
    Therefore the method is overwritten / slightly changes.
    """

    def filter(
        self, changes: List[InfoboxChange], initial_num_changes: int
    ) -> List[InfoboxChange]:
        self._filter_stats.initial_num_changes = initial_num_changes
        self._filter_stats.input_num_changes = len(changes)
        filtered_changes = []
        start_idx = 0
        for end_idx in range(len(changes)):
            if (
                changes[start_idx].value_valid_from.date()
                != changes[end_idx].value_valid_from.date()
                or changes[start_idx].infobox_key != changes[end_idx].infobox_key
                or changes[start_idx].property_name != changes[end_idx].property_name
            ):
                filtered_changes.extend(
                    self._filter_for_property(changes[start_idx:end_idx])
                )
                start_idx = end_idx
        self._filter_stats.output_num_changes = len(filtered_changes)
        return filtered_changes

    def _filter_for_property(self, changes: List[InfoboxChange]) -> List[InfoboxChange]:
        if len(changes) == 1:
            return [changes[0]]
        values_to_occurrences = Counter([change.current_value for change in changes])
        max_occurrence = max(
            values_to_occurrences.items(), key=lambda val_occ: val_occ[1]
        )[1]
        representative_change = deepcopy(
            next(
                filter(
                    lambda change: values_to_occurrences[change.current_value]
                    >= max_occurrence,
                    reversed(changes),
                )
            )
        )
        representative_change.value_valid_to = deepcopy(changes[-1].value_valid_to)
        representative_change.value_valid_from = deepcopy(changes[0].value_valid_from)
        representative_change.num_changes = len(changes)
        return [representative_change]


class AbstractRevertsDataFilter(AbstractDataFilter, ABC):
    @abstractmethod
    def change_pair_needs_to_be_filtered(
        self, change_a: InfoboxChange, change_b: InfoboxChange
    ) -> bool:
        pass

    def _filter_for_property(self, changes: List[InfoboxChange]) -> List[InfoboxChange]:
        filtered_changes: List[InfoboxChange] = []
        idx = 0
        while idx < len(changes) - 1:
            if self.change_pair_needs_to_be_filtered(
                changes[idx], changes[idx + 1]
            ) or self.change_pair_needs_to_be_filtered(changes[idx + 1], changes[idx]):
                if len(filtered_changes) > 0:
                    dates = [
                        date
                        for date in [
                            changes[idx].value_valid_to,
                            changes[idx].value_valid_to,
                        ]
                        if date
                    ]
                    filtered_changes[-1].value_valid_to = (
                        max(dates) if len(dates) > 0 else None
                    )
                idx += 2
            else:
                filtered_changes.append(changes[idx])
                idx += 1
        if idx < len(changes):
            filtered_changes.append(changes[-1])
        return filtered_changes


class BotRevertsDataFilter(AbstractRevertsDataFilter):
    def change_pair_needs_to_be_filtered(
        self, change_a: InfoboxChange, change_b: InfoboxChange
    ) -> bool:
        return (
            change_a.current_value == change_b.previous_value
            and change_a.previous_value == change_b.current_value
            and change_a.value_valid_to == change_b.value_valid_from
            and change_a.value_valid_from == change_a.value_valid_to
        )


class EditWarRevertsDataFilter(AbstractRevertsDataFilter):
    def __init__(self, max_time_to_reverting_change: timedelta = timedelta(days=7)):
        super().__init__()
        self.max_time_to_reverting_change = max_time_to_reverting_change

    def change_pair_needs_to_be_filtered(
        self, change_a: InfoboxChange, change_b: InfoboxChange
    ) -> bool:
        return (
            change_a.current_value == change_b.previous_value
            and change_a.previous_value == change_b.current_value
            and change_a.value_valid_to == change_b.value_valid_from
            and (change_a.value_valid_to - change_a.value_valid_from)
            <= self.max_time_to_reverting_change
        )


class FeatureAdderFilter(AbstractDataFilter):
    def _filter_for_property(self, changes: List[InfoboxChange]) -> List[InfoboxChange]:
        DEFAULT_TIMESTAMP = pd.Timestamp("20990101")

        change_timestamps = pd.Series((change.value_valid_from for change in changes))
        change_timestamps = change_timestamps.dt.normalize().dt.tz_localize(None)
        day_of_year = change_timestamps.dt.dayofyear
        day_of_month = change_timestamps.dt.day
        day_of_week = change_timestamps.dt.dayofweek
        month_of_year = change_timestamps.dt.month
        quarter_of_year = change_timestamps.dt.quarter
        is_month_start = change_timestamps.dt.is_month_start
        is_month_end = change_timestamps.dt.is_month_end
        is_quarter_start = change_timestamps.dt.is_quarter_start
        is_quarter_end = change_timestamps.dt.is_quarter_end

        days_since_last_change = (
            change_timestamps - change_timestamps.shift(1).fillna(DEFAULT_TIMESTAMP)
        ).dt.days
        days_since_last_change = days_since_last_change.copy()
        days_since_last_change[days_since_last_change < 0] = 0

        days_since_last_2_changes = (
            change_timestamps - change_timestamps.shift(2).fillna(DEFAULT_TIMESTAMP)
        ).dt.days
        days_since_last_2_changes = days_since_last_2_changes.copy()
        days_since_last_2_changes[days_since_last_2_changes < 0] = 0

        days_since_last_3_changes = (
            change_timestamps - change_timestamps.shift(3).fillna(DEFAULT_TIMESTAMP)
        ).dt.days
        days_since_last_3_changes = days_since_last_3_changes.copy()
        days_since_last_3_changes[days_since_last_3_changes < 0] = 0

        days_until_next_change = days_since_last_change.shift(-1)
        days_until_next_change = pd.to_numeric(
            days_until_next_change.fillna(0), downcast="integer"
        )

        days_between_last_and_2nd_to_last_change = days_since_last_change.shift(+1)
        days_between_last_and_2nd_to_last_change = pd.to_numeric(
            days_between_last_and_2nd_to_last_change.fillna(0), downcast="integer"
        )

        mean_change_frequency_all_previous = days_since_last_change.expanding().mean()

        mean_change_frequency_last_3 = (
            days_since_last_change.rolling(3).mean().fillna(0)
        )

        changes_with_features: List[InfoboxChange] = []
        for idx, change in enumerate(changes):
            change_with_feature = InfoboxChangeWithFeatures(
                day_of_year=day_of_year[idx],
                day_of_month=day_of_month[idx],
                day_of_week=day_of_week[idx],
                month_of_year=month_of_year[idx],
                quarter_of_year=quarter_of_year[idx],
                is_month_start=is_month_start[idx],
                is_month_end=is_month_end[idx],
                is_quarter_start=is_quarter_start[idx],
                is_quarter_end=is_quarter_end[idx],
                days_since_last_change=days_since_last_change[idx],
                days_since_last_2_changes=days_since_last_2_changes[idx],
                days_since_last_3_changes=days_since_last_3_changes[idx],
                days_until_next_change=days_until_next_change[idx],
                days_between_last_and_2nd_to_last_change=days_between_last_and_2nd_to_last_change[  # noqa: E501
                    idx
                ],
                mean_change_frequency_all_previous=mean_change_frequency_all_previous[
                    idx
                ],
                mean_change_frequency_last_3=mean_change_frequency_last_3[idx],
                **change.__dict__,
            )
            changes_with_features.append(change_with_feature)
        return changes_with_features


def generate_default_filters() -> List[AbstractDataFilter]:
    return [
        BotRevertsDataFilter(),
        MajorityValuePerDayDataFilter(),
        MinNumChangesDataFilter(),
    ]


def filter_changes_with(
    changes: List[InfoboxChange], filters: List[AbstractDataFilter]
) -> List[InfoboxChange]:
    if len(filters) == 0:
        return changes
    initial_num_changes = len(changes)
    for data_filter in filters:
        changes = data_filter.filter(changes, initial_num_changes)
    return changes


def merge_filter_stats_into(
    list_of_filters: List[List[AbstractDataFilter]],
    target_filters: List[AbstractDataFilter],
) -> None:
    if len(list_of_filters) == 0:
        return
    for filters in list_of_filters[1:]:
        for idx, filter in enumerate(filters):
            filter_name = filter.__class__.__name__
            if filter_name != target_filters[idx].__class__.__name__:
                raise ValueError("Expected all filters to have the same order.")
            target_filters[idx].filter_stats.add_stats(filter.filter_stats)


def get_stats_from_filters(filters: List[AbstractDataFilter]) -> str:
    if len(filters) == 0:
        return ""
    result = ""
    initial_num_changes = filters[0].filter_stats.initial_num_changes
    if any(
        [
            data_filter.filter_stats.initial_num_changes != initial_num_changes
            for data_filter in filters
        ]
    ):
        result += (
            "WARNING: Initial number of changes mismatch for the given filters. "
            "Filters were probably not used in the same context.\n\n"
        )
    result += "\n".join([str(data_filter) for data_filter in filters])
    return result


def write_filter_stats_to_file(
    filters: List[AbstractDataFilter], output_folder: Path
) -> None:
    with open(output_folder.joinpath("filter-stats.txt"), "wt") as out_file:
        out_file.write(get_stats_from_filters(filters))<|MERGE_RESOLUTION|>--- conflicted
+++ resolved
@@ -7,15 +7,11 @@
 
 import pandas as pd
 
-<<<<<<< HEAD
 from wikipedia_cleanup.schema import (
     InfoboxChange,
     InfoboxChangeWithFeatures,
     SparseInfoboxChange,
 )
-=======
-from wikipedia_cleanup.schema import InfoboxChange, SparseInfoboxChange
->>>>>>> d5872855
 
 INITIAL_STATS_VALUE = -1
 
