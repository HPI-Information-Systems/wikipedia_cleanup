from pathlib import Path


def project_root() -> Path:
    return Path(__file__).parent.parent


def folder_in_root(folder_name: str, run_id: str) -> Path:
    return project_root() / folder_name / run_id


def cache_directory() -> Path:
    return folder_in_root("cache", "")


def plot_directory(run_id: str = "") -> Path:
<<<<<<< HEAD
    return folder_in_root("plots", run_id)
=======
    return result_directory(run_id) / "plots"
>>>>>>> 1411640b


def result_directory(run_id: str = "") -> Path:
    return folder_in_root("results", run_id)<|MERGE_RESOLUTION|>--- conflicted
+++ resolved
@@ -14,11 +14,7 @@
 
 
 def plot_directory(run_id: str = "") -> Path:
-<<<<<<< HEAD
-    return folder_in_root("plots", run_id)
-=======
     return result_directory(run_id) / "plots"
->>>>>>> 1411640b
 
 
 def result_directory(run_id: str = "") -> Path:
