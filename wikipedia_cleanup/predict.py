--- conflicted
+++ resolved
@@ -101,17 +101,9 @@
         self,
         randomize: bool = False,
         predict_subset: float = 1.0,
-<<<<<<< HEAD
-        estimate_stats: bool = False,
-        print_output: bool = True,
-        plots: bool = True
-    ):
-        keys = self.initialize_keys(randomize, predict_subset)
-=======
         save_results: bool = False,
     ) -> str:
         keys = self._initialize_keys(randomize, predict_subset)
->>>>>>> 40389405
         all_day_labels = []
 
         (
@@ -162,24 +154,6 @@
             timestamps_set = set(timestamps)
             day_labels = [test_date in timestamps_set for test_date in test_dates]
             all_day_labels.append(day_labels)
-<<<<<<< HEAD
-            if estimate_stats:
-                if n_processed_keys % ten_percent_of_data == 0:
-                    stats = self.evaluate_predictions(
-                        predictions, all_day_labels, [], plots=False, print_output=False
-                    )
-                    if stats:
-                        stats_dict = {
-                            "🌒🎯D_pr": stats[0][0][1],
-                            "🌒📞D_rc": stats[0][1][1],
-                            "🌓🎯W_pc": stats[1][0][1],
-                            "🌓📞W_rc": stats[1][1][1],
-                        }
-                        progress_bar_it.set_postfix(stats_dict, refresh=False)
-        return self.evaluate_predictions(
-            predictions, all_day_labels, keys, plots, print_output
-        )
-=======
         run_statistics = self._evaluate_predictions(predictions, all_day_labels)
         if run_statistics:
             self.run_results["keys"] = keys
@@ -205,7 +179,6 @@
         train_data = self.data[
             self.data["value_valid_from"] < self.test_start_date.date()
         ]
->>>>>>> 40389405
 
         evaluation_methods = ALL_EVAL_METHODS
         for evaluation_method in evaluation_methods:
@@ -374,52 +347,10 @@
         return np.any(padded_labels, axis=2)
 
     @staticmethod
-<<<<<<< HEAD
-    def print_stats(
-        pre_rec_f1_stat: Tuple[np.ndarray, np.ndarray, np.ndarray, np.ndarray],
-        num_pos_predictions: int,
-        title: str,
-    ):
-        try:
-            percent_data = pre_rec_f1_stat[3][1] / (
-                pre_rec_f1_stat[3][0] + pre_rec_f1_stat[3][1]
-            )
-            percent_changes_pred = num_pos_predictions / (
-                pre_rec_f1_stat[3][0] + pre_rec_f1_stat[3][1]
-            )
-        except IndexError:
-            percent_data = pre_rec_f1_stat[3][0]
-            percent_changes_pred = num_pos_predictions / pre_rec_f1_stat[3][0]
-            
-        print(f"{title} \t\t\tchanges \tno changes")
-        print(
-            f"Precision:\t\t{pre_rec_f1_stat[0][1]:.4} \t\t{pre_rec_f1_stat[0][0]:.4}"
-        )
-        print(f"Recall:\t\t\t{pre_rec_f1_stat[1][1]:.4} \t\t{pre_rec_f1_stat[1][0]:.4}")
-        print(f"F1score:\t\t{pre_rec_f1_stat[2][1]:.4} \t\t{pre_rec_f1_stat[2][0]:.4}")
-        print(f"Changes of Data:\t{percent_data:.4%}, \tTotal: {pre_rec_f1_stat[3][1]}")
-        print(
-            f"Changes of Pred:\t{percent_changes_pred:.4%},"
-            f" \tTotal: {num_pos_predictions}"
-        )
-        print()
-
-    def evaluate_prediction(
-        self, labels: np.ndarray, prediction: np.ndarray, title: str, print_output: bool
-    ) -> Tuple[np.ndarray, np.ndarray, np.ndarray, np.ndarray]:
-        stats = precision_recall_fscore_support(
-            labels.reshape(-1), prediction.reshape(-1), zero_division=0
-        )
-        total_positive_predictions = np.count_nonzero(prediction)
-        if print_output:
-            self.print_stats(stats, total_positive_predictions, title)
-        return stats
-=======
     def _save_run_stats(output_folder: Path, run_statistics: str) -> None:
         run_stats_path = output_folder / "stats.txt"
         with open(run_stats_path, "w") as f:
             f.write(run_statistics)
->>>>>>> 40389405
 
     def _save_run_results(self, output_folder: Path):
         run_results_path = output_folder / "results.pickle"
