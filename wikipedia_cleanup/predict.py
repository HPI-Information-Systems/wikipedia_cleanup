--- conflicted
+++ resolved
@@ -287,9 +287,8 @@
     def _reformat_preds_and_labels(
         self, predictions: List[List[List[bool]]], day_labels: List[List[bool]]
     ):
-<<<<<<< HEAD
-
-        for pred in predictions:
+
+        for pred in predictions[0][0]:
             print(type(pred))
             if type(pred)==float:
                 print('found a float, converting to float')
@@ -303,12 +302,6 @@
                     np.array(prediction, dtype=bool) for prediction in predictions
                 ]  
                 break
-=======
-        try:
-            predictions = [
-                np.array(prediction) for prediction in predictions
-            ]  # change pred dtype to float for probabilities
->>>>>>> a3163d42
         all_day_labels = np.array(day_labels, dtype=np.bool)
         labels = [
             self._aggregate_labels(all_day_labels, timeframe)
