--- conflicted
+++ resolved
@@ -17,16 +17,7 @@
     StaticInfoboxTemplateDataAdder,
 )
 from wikipedia_cleanup.data_processing import get_data
-<<<<<<< HEAD
-from wikipedia_cleanup.evaluation import (
-    create_prediction_output,
-    evaluate_bucketed_predictions,
-    evaluate_metric_over_time,
-    evaluate_template_predictions,
-)
-=======
 from wikipedia_cleanup.evaluation import ALL_EVAL_METHODS, create_prediction_output
->>>>>>> 1411640b
 from wikipedia_cleanup.predictor import Predictor
 from wikipedia_cleanup.property_correlation import PropertyCorrelationPredictor
 from wikipedia_cleanup.utils import plot_directory, result_directory
@@ -102,11 +93,7 @@
         predict_subset: float = 1.0,
         save_results: bool = False,
     ) -> str:
-<<<<<<< HEAD
-        keys = self.initialize_keys(randomize, predict_subset)
-=======
         keys = self._initialize_keys(randomize, predict_subset)
->>>>>>> 1411640b
         all_day_labels = []
 
         (
@@ -124,7 +111,6 @@
         columns = self.data.columns.tolist()
         num_columns = len(columns)
         value_valid_from_column_idx = columns.index("value_valid_from")
-
         key_column_idx = columns.index("key")
         key_map = {
             key: np.array(list(group))
@@ -158,21 +144,11 @@
             timestamps_set = set(timestamps)
             day_labels = [test_date in timestamps_set for test_date in test_dates]
             all_day_labels.append(day_labels)
-<<<<<<< HEAD
-        run_statistics = self.evaluate_predictions(predictions, all_day_labels)
-=======
         run_statistics = self._evaluate_predictions(predictions, all_day_labels)
->>>>>>> 1411640b
         if run_statistics:
             self.run_results["keys"] = keys
             output_folder = result_directory(self.run_id)
             output_folder.mkdir(parents=True, exist_ok=True)
-<<<<<<< HEAD
-            self.save_run_stats(output_folder, run_statistics)
-            if save_results:
-                self.save_run_results(output_folder)
-        return run_statistics
-=======
             self._save_run_stats(output_folder, run_statistics)
             if save_results:
                 self._save_run_results(output_folder)
@@ -189,7 +165,6 @@
         keys = run_results["keys"]
         output_folder = plot_directory(self.run_id)
         output_folder.mkdir(parents=True, exist_ok=True)
->>>>>>> 1411640b
 
         train_data = self.data[
             self.data["value_valid_from"] < self.test_start_date.date()
@@ -249,11 +224,7 @@
         # first_date, [timeframe, end_date, timeframe_idx]
         return test_dates, test_dates_with_testing_timeframes
 
-<<<<<<< HEAD
-    def evaluate_predictions(
-=======
     def _evaluate_predictions(
->>>>>>> 1411640b
         self, predictions: List[List[List[bool]]], day_labels: List[List[bool]]
     ) -> str:
         prediction_output = ""
@@ -279,62 +250,10 @@
             end = time.time()
             print(
                 f"Finished evaluation. Time elapsed: {timedelta(seconds=end - start)}"
-<<<<<<< HEAD
             )
         else:
             print("Results could not be generated. No changes in the test timeframe.")
         return prediction_output
-
-    def generate_plots(self, run_results: Optional[dict] = None):
-        print("Starting generating plots.")
-        start = time.time()
-
-        if not run_results:
-            run_results = self.run_results
-        labels = run_results["labels"]
-        predictions = run_results["predictions"]
-        keys = run_results["keys"]
-        output_folder = plot_directory(self.run_id)
-        output_folder.mkdir(parents=True, exist_ok=True)
-
-        evaluate_metric_over_time(
-            labels, predictions, self.testing_timeframes, output_folder
-        )
-
-        train_data = self.data[
-            self.data["value_valid_from"] < self.test_start_date.date()
-        ]
-        try:
-            evaluate_bucketed_predictions(
-                labels,
-                predictions,
-                self.testing_timeframes,
-                output_folder,
-                keys,
-                train_data,
-            )
-            evaluate_template_predictions(
-                labels,
-                predictions,
-                self.testing_timeframes,
-                output_folder,
-                keys,
-                train_data,
-            )
-        except AssertionError:
-            print(
-                "Some plots failed as generated statistics were not of the right "
-                "format. This is likely due to low amounts of data."
-            )
-
-        end = time.time()
-        print(f"Finished evaluation. Time elapsed: {timedelta(seconds=end - start)}")
-=======
-            )
-        else:
-            print("Results could not be generated. No changes in the test timeframe.")
-        return prediction_output
->>>>>>> 1411640b
 
     @staticmethod
     def _get_data_until(
@@ -418,33 +337,20 @@
         return np.any(padded_labels, axis=2)
 
     @staticmethod
-<<<<<<< HEAD
-    def save_run_stats(output_folder: Path, run_statistics: str) -> None:
-=======
     def _save_run_stats(output_folder: Path, run_statistics: str) -> None:
->>>>>>> 1411640b
         run_stats_path = output_folder / "stats.txt"
         with open(run_stats_path, "w") as f:
             f.write(run_statistics)
 
-<<<<<<< HEAD
-    def save_run_results(self, output_folder: Path):
-=======
     def _save_run_results(self, output_folder: Path):
->>>>>>> 1411640b
         run_results_path = output_folder / "results.pickle"
         with open(run_results_path, "wb") as f:
             pickle.dump(self.run_results, f)
 
 
 if __name__ == "__main__":
-<<<<<<< HEAD
-    n_files = 4
-    n_jobs = 4
-=======
     n_files = 3
     n_jobs = 3
->>>>>>> 1411640b
     input_path = Path(
         "/run/media/secret/manjaro-home/secret/mp-data/custom-format-default-filtered"
     )
