import itertools
import math
import pickle
import time
from bisect import bisect_left
from datetime import date, datetime, timedelta
from pathlib import Path
from typing import Any, Dict, List, Optional, Tuple

import numpy as np
import pandas as pd
from tqdm.auto import tqdm

<<<<<<< HEAD
from wikipedia_cleanup.data_filter import (
    KeepAttributesDataFilter,
    OnlyUpdatesDataFilter,
    StaticInfoboxTemplateDataAdder,
)
=======
from wikipedia_cleanup.data_filter import KeepAttributesDataFilter
>>>>>>> a2e59c34
from wikipedia_cleanup.data_processing import get_data
from wikipedia_cleanup.evaluation import ALL_EVAL_METHODS, create_prediction_output
from wikipedia_cleanup.predictor import Predictor
from wikipedia_cleanup.property_correlation import PropertyCorrelationPredictor
from wikipedia_cleanup.utils import plot_directory, result_directory


class TrainAndPredictFramework:
    def __init__(
        self,
        predictor: Predictor,
        group_key: List[str],
        test_start_date: datetime = datetime(2018, 9, 1),
        test_duration: int = 365,
        run_id: Optional[str] = None,
    ):
        self.test_start_date = test_start_date
        self.test_duration = test_duration
        self.group_key = group_key
        self.testing_timeframes = [1, 7, 30, 365]
        self.timeframe_labels = ["day", "week", "month", "year"]

        self.predictor = predictor
        own_relevant_attributes = ["value_valid_from", "template"]
        self.relevant_attributes = list(
            set(own_relevant_attributes)
            | set(predictor.get_relevant_attributes())
            | set(self.group_key)
        )
        self.data: pd.DataFrame = pd.DataFrame()
        self.run_results: Dict[str, Any] = {}
        current_time = datetime.now()
        self.run_id = (
            run_id
            if run_id is not None
            else (
                f"{current_time.date()}:{current_time.hour}-"
                f"{current_time.minute}-{current_time.second}"
            )
        )

    def load_data(
        self,
        input_path: Path,
        n_files: int,
        n_jobs: int,
        static_attribute_path: Optional[Path] = None,
    ):
        filters = [
            KeepAttributesDataFilter(self.relevant_attributes),
        ]
        if static_attribute_path:
            filters += [StaticInfoboxTemplateDataAdder(static_attribute_path)]
        self.data = get_data(
            input_path, n_files=n_files, n_jobs=n_jobs, filters=filters  # type: ignore
        )
        self.data["value_valid_from"] = self.data["value_valid_from"].dt.tz_localize(
            None
        )
        self.data["key"] = list(
            zip(*(self.data[group_key] for group_key in self.group_key))
        )

    def fit_model(self):
        print("Start training.")
        start = time.time()
        train_data = self.data[self.data["value_valid_from"] < self.test_start_date]
        self.predictor.fit(train_data.copy(), self.test_start_date, self.group_key)
        end = time.time()
        print(f"Finished training. Time elapsed: {timedelta(seconds=end - start)}")

    def test_model(
        self,
        randomize: bool = False,
        predict_subset: float = 1.0,
        save_results: bool = False,
    ) -> str:
        keys = self.initialize_keys(randomize, predict_subset)
        all_day_labels = []

        (
            test_dates,
            test_dates_with_testing_timeframes,
        ) = self.calculate_test_date_metadata()

        predictions: List[List[List[bool]]] = [[] for _ in self.testing_timeframes]
        # it's ok to discard the time and only retain the date
        # since there is only one change per day.
        try:
            self.data["value_valid_from"] = self.data["value_valid_from"].dt.date
        except AttributeError:
            pass
        columns = self.data.columns.tolist()
        num_columns = len(columns)
        value_valid_from_column_idx = columns.index("value_valid_from")
<<<<<<< HEAD
=======
        key_column_idx = columns.index("key")
        ten_percent_of_data = max(len(keys) // 10, 1)
>>>>>>> a2e59c34
        key_map = {
            key: np.array(list(group))
            for key, group in itertools.groupby(
                self.data.to_numpy(), lambda x: x[key_column_idx]
            )
        }

        progress_bar_it = tqdm(keys)
        for n_processed_keys, key in enumerate(progress_bar_it):
            current_data, additional_current_data = self.select_current_data(
                key, key_map, value_valid_from_column_idx, num_columns
            )

            timestamps = current_data[:, value_valid_from_column_idx]
            additional_timestamps = additional_current_data[
                :, value_valid_from_column_idx
            ]

            current_page_predictions = self.make_prediction(
                current_data,
                timestamps,
                additional_current_data,
                additional_timestamps,
                test_dates_with_testing_timeframes,
                columns,
            )
            # save labels and predictions
            for i, prediction in enumerate(current_page_predictions):
                predictions[i].append(prediction)
            timestamps_set = set(timestamps)
            day_labels = [test_date in timestamps_set for test_date in test_dates]
            all_day_labels.append(day_labels)
        run_statistics = self.evaluate_predictions(predictions, all_day_labels)
        if run_statistics:
            self.run_results["keys"] = keys
            output_folder = result_directory(self.run_id)
            output_folder.mkdir(parents=True, exist_ok=True)
            self.save_run_stats(output_folder, run_statistics)
            if save_results:
                self.save_run_results(output_folder)
        return run_statistics

    def initialize_keys(self, randomize: bool, predict_subset: float):
        keys = self.data["key"].unique()
        if randomize:
            np.random.shuffle(keys)
        if predict_subset < 1:
            print(f"Predicting only {predict_subset:.2%} percent of the data.")
            subset_idx = math.ceil(len(keys) * predict_subset)
            keys = keys[:subset_idx]
        return keys

    def calculate_test_date_metadata(
        self,
    ) -> Tuple[List[date], List[Tuple[date, List[Tuple[int, date, int]]]]]:
        test_dates = [
            (self.test_start_date + timedelta(days=x)).date()
            for x in range(self.test_duration)
        ]

        # precalculate all predict day, week, month, year entries to reuse them
        test_dates_with_testing_timeframes = []
        for days_evaluated, first_day_to_predict in enumerate(test_dates):
            curr_testing_timeframes = []
            for idx, timeframe in enumerate(self.testing_timeframes):
                if days_evaluated % timeframe == 0:
                    prediction_end_date = first_day_to_predict + timedelta(
                        days=timeframe
                    )
                    curr_testing_timeframes.append(
                        (timeframe, prediction_end_date, idx)
                    )
            test_dates_with_testing_timeframes.append(
                (first_day_to_predict, curr_testing_timeframes)
            )
        # test_dates_with_testing_timeframes has the format:
        # first_date, [timeframe, end_date, timeframe_idx]
        return test_dates, test_dates_with_testing_timeframes

    def evaluate_predictions(
        self, predictions: List[List[List[bool]]], day_labels: List[List[bool]]
    ) -> str:
        prediction_output = ""
        if np.any(day_labels):
            print("Starting evaluation.")
            start = time.time()
            predictions = [
                np.array(prediction, dtype=np.bool) for prediction in predictions
            ]
            all_day_labels = np.array(day_labels, dtype=np.bool)
            labels = [
                self.aggregate_labels(all_day_labels, timeframe)
                for timeframe in self.testing_timeframes
            ]

            prediction_stats = []
            for y_true, y_hat, title in zip(labels, predictions, self.timeframe_labels):
                prediction_stats.append(create_prediction_output(y_true, y_hat, title))
            prediction_output = "\n\n".join(prediction_stats)

            self.run_results["labels"] = labels
            self.run_results["predictions"] = predictions
            end = time.time()
            print(
                f"Finished evaluation. Time elapsed: {timedelta(seconds=end - start)}"
            )
        else:
            print("Results could not be generated. No changes in the test timeframe.")
        return prediction_output

    def generate_plots(self, run_results: Optional[dict] = None) -> None:
        print("Starting generating plots.")
        start = time.time()

        if not run_results:
            run_results = self.run_results
        labels = run_results["labels"]
        predictions = run_results["predictions"]
        keys = run_results["keys"]
        output_folder = plot_directory(self.run_id)
        output_folder.mkdir(parents=True, exist_ok=True)

        train_data = self.data[
            self.data["value_valid_from"] < self.test_start_date.date()
        ]

        evaluation_methods = ALL_EVAL_METHODS
        for evaluation_method in evaluation_methods:
            try:
                evaluation_method(  # type: ignore
                    labels,
                    predictions,
                    self.testing_timeframes,
                    output_folder,
                    keys,
                    train_data,
                )
            except Exception:
                print(f"{evaluation_method.__name__} failed.")

        end = time.time()
        print(f"Finished evaluation. Time elapsed: {timedelta(seconds=end - start)}")

    @staticmethod
    def get_data_until(
        data: np.ndarray, timestamps: np.ndarray, timestamp: date
    ) -> np.ndarray:
        if len(data) > 0:
            offset = bisect_left(timestamps, timestamp)
            return data[:offset]
        else:
            return data

    def make_prediction(
        self,
        current_data: np.ndarray,
        timestamps: np.ndarray,
        related_current_data: np.ndarray,
        additional_timestamps: np.ndarray,
        test_dates_with_testing_timeframes: List[
            Tuple[date, List[Tuple[int, date, int]]]
        ],
        columns: List[str],
    ) -> List[List[bool]]:
        current_page_predictions: List[List[bool]] = [
            [] for _ in self.testing_timeframes
        ]
        for (
            first_day_to_predict,
            curr_testing_timeframes,
        ) in test_dates_with_testing_timeframes:
            property_to_predict_data = self.get_data_until(
                current_data, timestamps, first_day_to_predict
            )
            for timeframe, prediction_end_date, idx in curr_testing_timeframes:
                related_property_to_predict_data = self.get_data_until(
                    related_current_data,
                    additional_timestamps,
                    prediction_end_date,
                )
                current_page_predictions[idx].append(
                    self.predictor.predict_timeframe(
                        property_to_predict_data,
                        related_property_to_predict_data,
                        columns,
                        first_day_to_predict,
                        timeframe,
                    )
                )
        return current_page_predictions

    def select_current_data(
        self,
        key: Tuple,
        key_map: Dict[Any, np.ndarray],
        value_valid_from_column_idx: int,
        num_columns: int,
    ) -> Tuple[np.ndarray, np.ndarray]:
        current_data = key_map[key]
        relevant_keys = self.predictor.get_relevant_ids(key).copy()

        relevant_keys = list(filter(key.__ne__, relevant_keys))
        if len(relevant_keys) != 0:
            additional_current_data_list = [
                key_map[relevant_key] for relevant_key in relevant_keys
            ]
            additional_current_data = np.concatenate(additional_current_data_list)
            additional_current_data = additional_current_data[
                additional_current_data[:, value_valid_from_column_idx].argsort()
            ]
        else:
            additional_current_data = np.empty((0, num_columns))
        return current_data, additional_current_data

    def aggregate_labels(self, labels: np.ndarray, n: int) -> np.ndarray:
        if n == 1:
            return labels
        if self.test_duration % n != 0:
            padded_labels = np.pad(labels, ((0, 0), (0, (n - self.test_duration) % n)))
        else:
            padded_labels = labels
        padded_labels = padded_labels.reshape((labels.shape[0], -1, n))
        return np.any(padded_labels, axis=2)

    @staticmethod
    def save_run_stats(output_folder: Path, run_statistics: str) -> None:
        run_stats_path = output_folder / "stats.txt"
        with open(run_stats_path, "w") as f:
            f.write(run_statistics)

    def save_run_results(self, output_folder: Path):
        run_results_path = output_folder / "results.pickle"
        with open(run_results_path, "wb") as f:
            pickle.dump(self.run_results, f)


if __name__ == "__main__":
    n_files = 3
    n_jobs = 3
    input_path = Path(
        "/run/media/secret/manjaro-home/secret/mp-data/custom-format-default-filtered"
    )
    # input_path = Path("../../data/custom-format-default-filtered")

    model = PropertyCorrelationPredictor()
    framework = TrainAndPredictFramework(model, ["infobox_key", "property_name"])
    # framework = TrainAndPredictFramework(model, ["page_id"])
    framework.load_data(
        input_path,
        n_files,
        n_jobs,
        static_attribute_path=Path("../../data/avg_dynamic.csv"),
    )
    framework.fit_model()
    framework.test_model(predict_subset=0.1)
    framework.generate_plots()<|MERGE_RESOLUTION|>--- conflicted
+++ resolved
@@ -11,15 +11,7 @@
 import pandas as pd
 from tqdm.auto import tqdm
 
-<<<<<<< HEAD
-from wikipedia_cleanup.data_filter import (
-    KeepAttributesDataFilter,
-    OnlyUpdatesDataFilter,
-    StaticInfoboxTemplateDataAdder,
-)
-=======
-from wikipedia_cleanup.data_filter import KeepAttributesDataFilter
->>>>>>> a2e59c34
+from wikipedia_cleanup.data_filter import KeepAttributesDataFilter, StaticInfoboxTemplateDataAdder
 from wikipedia_cleanup.data_processing import get_data
 from wikipedia_cleanup.evaluation import ALL_EVAL_METHODS, create_prediction_output
 from wikipedia_cleanup.predictor import Predictor
@@ -115,11 +107,7 @@
         columns = self.data.columns.tolist()
         num_columns = len(columns)
         value_valid_from_column_idx = columns.index("value_valid_from")
-<<<<<<< HEAD
-=======
         key_column_idx = columns.index("key")
-        ten_percent_of_data = max(len(keys) // 10, 1)
->>>>>>> a2e59c34
         key_map = {
             key: np.array(list(group))
             for key, group in itertools.groupby(
