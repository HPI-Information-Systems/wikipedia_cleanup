import itertools
import math
import pickle
import time
from bisect import bisect_left
from datetime import date, datetime, timedelta
from pathlib import Path
from typing import Any, Dict, List, Optional, Tuple

import numpy as np
import pandas as pd
from tqdm.auto import tqdm

from wikipedia_cleanup.data_filter import (
    AbstractDataFilter,
    KeepAttributesDataFilter,
    StaticInfoboxTemplateDataAdder,
)
from wikipedia_cleanup.data_processing import get_data
from wikipedia_cleanup.evaluation import ALL_EVAL_METHODS, create_prediction_output
from wikipedia_cleanup.predictor import Predictor
<<<<<<< HEAD
from wikipedia_cleanup.random_forest import RandomForestPredictor
from wikipedia_cleanup.utils import plot_directory
=======
from wikipedia_cleanup.property_correlation import PropertyCorrelationPredictor
from wikipedia_cleanup.utils import plot_directory, result_directory
>>>>>>> 1a03aa7c


class TrainAndPredictFramework:
    def __init__(
        self,
        predictor: Predictor,
        group_key: List[str],
        test_start_date: datetime = datetime(2018, 9, 1),
        test_duration: int = 365,
        run_id: Optional[str] = None,
    ):
        self.test_start_date = test_start_date
        self.test_duration = test_duration
        self.group_key = group_key
        self.testing_timeframes = [1, 7, 30, 365]
        self.timeframe_labels = ["day", "week", "month", "year"]
        self.image_dir = Path("plots/")

        self.predictor = predictor
        own_relevant_attributes = ["value_valid_from", "template"]
        self.relevant_attributes = list(
            set(own_relevant_attributes)
            | set(predictor.get_relevant_attributes())
            | set(self.group_key)
        )
        self.data: pd.DataFrame = pd.DataFrame()
        self.run_results: Dict[str, Any] = {}
        current_time = datetime.now()
        self.run_id = (
            run_id
            if run_id is not None
            else (
                f"{current_time.date()}:{current_time.hour}-"
                f"{current_time.minute}-{current_time.second}"
            )
        )

    def load_data(
        self,
        input_path: Path,
        n_files: int,
        n_jobs: int,
<<<<<<< HEAD
        appended_filters: List[AbstractDataFilter] = None,
    ):
        filters: List[AbstractDataFilter] = [OnlyUpdatesDataFilter()]
        if appended_filters is not None:
            print(
                f"WARNING: Using additional non standard "
                f"preceding filters for the data loading: {appended_filters}"
            )
            filters.extend(appended_filters)
        filters.append(KeepAttributesDataFilter(self.relevant_attributes))

=======
        static_attribute_path: Optional[Path] = None,
    ):
        filters: List[AbstractDataFilter] = [
            KeepAttributesDataFilter(self.relevant_attributes),
        ]
        if static_attribute_path:
            filters += [StaticInfoboxTemplateDataAdder(static_attribute_path)]
>>>>>>> 1a03aa7c
        self.data = get_data(
            input_path, n_files=n_files, n_jobs=n_jobs, filters=filters  # type: ignore
        )
        self.data["value_valid_from"] = self.data["value_valid_from"].dt.tz_localize(
            None
        )
        self.data["key"] = list(
            zip(*(self.data[group_key] for group_key in self.group_key))
        )

    def fit_model(self):
        print("Start training.")
        start = time.time()
        train_data = self.data[self.data["value_valid_from"] < self.test_start_date]
        self.predictor.fit(train_data.copy(), self.test_start_date, self.group_key)
        end = time.time()
        print(f"Finished training. Time elapsed: {timedelta(seconds=end - start)}")

    def test_model(
        self,
        randomize: bool = False,
        predict_subset: float = 1.0,
        save_results: bool = False,
    ) -> str:
        keys = self._initialize_keys(randomize, predict_subset)
        all_day_labels = []

        (
            test_dates,
            test_dates_with_testing_timeframes,
        ) = self._calculate_test_date_metadata()

        predictions: List[List[List[bool]]] = [[] for _ in self.testing_timeframes]
        # it's ok to discard the time and only retain the date
        # since there is only one change per day.
        try:
            self.data["value_valid_from"] = self.data["value_valid_from"].dt.date
        except AttributeError:
            pass
        columns = self.data.columns.tolist()
        num_columns = len(columns)
        value_valid_from_column_idx = columns.index("value_valid_from")
        key_column_idx = columns.index("key")
        key_map = {
            key: np.array(list(group))
            for key, group in itertools.groupby(
                self.data.to_numpy(), lambda x: x[key_column_idx]
            )
        }

        progress_bar_it = tqdm(keys)
        for n_processed_keys, key in enumerate(progress_bar_it):
            current_data, additional_current_data = self._select_current_data(
                key, key_map, value_valid_from_column_idx, num_columns
            )

            timestamps = current_data[:, value_valid_from_column_idx]
            additional_timestamps = additional_current_data[
                :, value_valid_from_column_idx
            ]

            current_page_predictions = self._make_prediction(
                current_data,
                timestamps,
                additional_current_data,
                additional_timestamps,
                test_dates_with_testing_timeframes,
                columns,
            )
            # save labels and predictions
            for i, prediction in enumerate(current_page_predictions):
                predictions[i].append(prediction)
            timestamps_set = set(timestamps)
            day_labels = [test_date in timestamps_set for test_date in test_dates]
            all_day_labels.append(day_labels)
        run_statistics = self._evaluate_predictions(predictions, all_day_labels)
        if run_statistics:
            self.run_results["keys"] = keys
            output_folder = result_directory(self.run_id)
            output_folder.mkdir(parents=True, exist_ok=True)
            self._save_run_stats(output_folder, run_statistics)
            if save_results:
                self._save_run_results(output_folder)
        return run_statistics

    def generate_plots(self, run_results: Optional[dict] = None) -> None:
        print("Starting generating plots.")
        start = time.time()

        if not run_results:
            run_results = self.run_results
        labels = run_results["labels"]
        predictions = run_results["predictions"]
        keys = run_results["keys"]
        output_folder = plot_directory(self.run_id)
        output_folder.mkdir(parents=True, exist_ok=True)

        train_data = self.data[
            self.data["value_valid_from"] < self.test_start_date.date()
        ]

        evaluation_methods = ALL_EVAL_METHODS
        for evaluation_method in evaluation_methods:
            try:
                evaluation_method(  # type: ignore
                    labels,
                    predictions,
                    self.testing_timeframes,
                    output_folder,
                    keys,
                    train_data,
                )
            except Exception:
                print(f"{evaluation_method.__name__} failed.")

        end = time.time()
        print(f"Finished evaluation. Time elapsed: {timedelta(seconds=end - start)}")

    def _initialize_keys(self, randomize: bool, predict_subset: float):
        keys = self.data["key"].unique()
        if randomize:
            np.random.shuffle(keys)
        if predict_subset < 1:
            print(f"Predicting only {predict_subset:.2%} percent of the data.")
            subset_idx = math.ceil(len(keys) * predict_subset)
            keys = keys[:subset_idx]
        return keys

    def _calculate_test_date_metadata(
        self,
    ) -> Tuple[List[date], List[Tuple[date, List[Tuple[int, date, int]]]]]:
        test_dates = [
            (self.test_start_date + timedelta(days=x)).date()
            for x in range(self.test_duration)
        ]

        # precalculate all predict day, week, month, year entries to reuse them
        test_dates_with_testing_timeframes = []
        for days_evaluated, first_day_to_predict in enumerate(test_dates):
            curr_testing_timeframes = []
            for idx, timeframe in enumerate(self.testing_timeframes):
                if days_evaluated % timeframe == 0:
                    prediction_end_date = first_day_to_predict + timedelta(
                        days=timeframe
                    )
                    curr_testing_timeframes.append(
                        (timeframe, prediction_end_date, idx)
                    )
            test_dates_with_testing_timeframes.append(
                (first_day_to_predict, curr_testing_timeframes)
            )
        # test_dates_with_testing_timeframes has the format:
        # first_date, [timeframe, end_date, timeframe_idx]
        return test_dates, test_dates_with_testing_timeframes

    def _evaluate_predictions(
        self, predictions: List[List[List[bool]]], day_labels: List[List[bool]]
    ) -> str:
        prediction_output = ""
        if np.any(day_labels):
            print("Starting evaluation.")
            start = time.time()
            predictions = [
                np.array(prediction, dtype=np.bool) for prediction in predictions
            ]
            all_day_labels = np.array(day_labels, dtype=np.bool)
            labels = [
                self._aggregate_labels(all_day_labels, timeframe)
                for timeframe in self.testing_timeframes
            ]

            prediction_stats = []
            for y_true, y_hat, title in zip(labels, predictions, self.timeframe_labels):
                prediction_stats.append(create_prediction_output(y_true, y_hat, title))
            prediction_output = "\n\n".join(prediction_stats)

            self.run_results["labels"] = labels
            self.run_results["predictions"] = predictions
            end = time.time()
            print(
                f"Finished evaluation. Time elapsed: {timedelta(seconds=end - start)}"
            )
        else:
            print("Results could not be generated. No changes in the test timeframe.")
        return prediction_output

    @staticmethod
    def _get_data_until(
        data: np.ndarray, timestamps: np.ndarray, timestamp: date
    ) -> np.ndarray:
        if len(data) > 0:
            offset = bisect_left(timestamps, timestamp)
            return data[:offset]
        else:
            return data

    def _make_prediction(
        self,
        current_data: np.ndarray,
        timestamps: np.ndarray,
        related_current_data: np.ndarray,
        additional_timestamps: np.ndarray,
        test_dates_with_testing_timeframes: List[
            Tuple[date, List[Tuple[int, date, int]]]
        ],
        columns: List[str],
    ) -> List[List[bool]]:
        current_page_predictions: List[List[bool]] = [
            [] for _ in self.testing_timeframes
        ]
        for (
            first_day_to_predict,
            curr_testing_timeframes,
        ) in test_dates_with_testing_timeframes:
            property_to_predict_data = self._get_data_until(
                current_data, timestamps, first_day_to_predict
            )
            for timeframe, prediction_end_date, idx in curr_testing_timeframes:
                related_property_to_predict_data = self._get_data_until(
                    related_current_data,
                    additional_timestamps,
                    prediction_end_date,
                )
                current_page_predictions[idx].append(
                    self.predictor.predict_timeframe(
                        property_to_predict_data,
                        related_property_to_predict_data,
                        columns,
                        first_day_to_predict,
                        timeframe,
                    )
                )
        return current_page_predictions

    def _select_current_data(
        self,
        key: Tuple,
        key_map: Dict[Any, np.ndarray],
        value_valid_from_column_idx: int,
        num_columns: int,
    ) -> Tuple[np.ndarray, np.ndarray]:
        current_data = key_map[key]
        relevant_keys = self.predictor.get_relevant_ids(key).copy()

        relevant_keys = list(filter(key.__ne__, relevant_keys))
        if len(relevant_keys) != 0:
            additional_current_data_list = [
                key_map[relevant_key] for relevant_key in relevant_keys
            ]
            additional_current_data = np.concatenate(additional_current_data_list)
            additional_current_data = additional_current_data[
                additional_current_data[:, value_valid_from_column_idx].argsort()
            ]
        else:
            additional_current_data = np.empty((0, num_columns))
        return current_data, additional_current_data

    def _aggregate_labels(self, labels: np.ndarray, n: int) -> np.ndarray:
        if n == 1:
            return labels
        if self.test_duration % n != 0:
            padded_labels = np.pad(labels, ((0, 0), (0, (n - self.test_duration) % n)))
        else:
            padded_labels = labels
        padded_labels = padded_labels.reshape((labels.shape[0], -1, n))
        return np.any(padded_labels, axis=2)

    @staticmethod
    def _save_run_stats(output_folder: Path, run_statistics: str) -> None:
        run_stats_path = output_folder / "stats.txt"
        with open(run_stats_path, "w") as f:
            f.write(run_statistics)

    def _save_run_results(self, output_folder: Path):
        run_results_path = output_folder / "results.pickle"
        with open(run_results_path, "wb") as f:
            pickle.dump(self.run_results, f)


if __name__ == "__main__":
<<<<<<< HEAD
    n_files = 1
    n_jobs = 4
=======
    n_files = 3
    n_jobs = 3
>>>>>>> 1a03aa7c
    input_path = Path(
        "/run/media/secret/manjaro-home/secret/mp-data/custom-format-default-filtered"
    )
    # input_path = Path("../../data/custom-format-default-filtered")

    model = RandomForestPredictor(use_cache=False)
    framework = TrainAndPredictFramework(model, ["infobox_key", "property_name"])
    # framework = TrainAndPredictFramework(model, ["page_id"])
<<<<<<< HEAD
    # framework.load_data(input_path, n_files, n_jobs, [FeatureAdderFilter()])
    framework.data = pd.read_csv(
        "/run/media/secret/manjaro-home/secret/mp-data/popular_data_with_features2.csv"
    )[:1000000]
    framework.data["value_valid_from"] = pd.to_datetime(
        framework.data["timestamp"]
    ).dt.tz_localize(None)
    group_key = ["infobox_key", "property_name"]
    framework.data["key"] = list(
        zip(*[framework.data[group_key] for group_key in framework.group_key])
    )
    framework.fit_model()
    framework.test_model()
=======
    framework.load_data(
        input_path,
        n_files,
        n_jobs,
        static_attribute_path=Path("../../data/avg_dynamic.csv"),
    )
    framework.fit_model()
    framework.test_model(predict_subset=0.1)
    framework.generate_plots()
>>>>>>> 1a03aa7c
<|MERGE_RESOLUTION|>--- conflicted
+++ resolved
@@ -19,13 +19,10 @@
 from wikipedia_cleanup.data_processing import get_data
 from wikipedia_cleanup.evaluation import ALL_EVAL_METHODS, create_prediction_output
 from wikipedia_cleanup.predictor import Predictor
-<<<<<<< HEAD
 from wikipedia_cleanup.random_forest import RandomForestPredictor
 from wikipedia_cleanup.utils import plot_directory
-=======
 from wikipedia_cleanup.property_correlation import PropertyCorrelationPredictor
 from wikipedia_cleanup.utils import plot_directory, result_directory
->>>>>>> 1a03aa7c
 
 
 class TrainAndPredictFramework:
@@ -42,7 +39,6 @@
         self.group_key = group_key
         self.testing_timeframes = [1, 7, 30, 365]
         self.timeframe_labels = ["day", "week", "month", "year"]
-        self.image_dir = Path("plots/")
 
         self.predictor = predictor
         own_relevant_attributes = ["value_valid_from", "template"]
@@ -68,8 +64,8 @@
         input_path: Path,
         n_files: int,
         n_jobs: int,
-<<<<<<< HEAD
         appended_filters: List[AbstractDataFilter] = None,
+        static_attribute_path: Optional[Path] = None,
     ):
         filters: List[AbstractDataFilter] = [OnlyUpdatesDataFilter()]
         if appended_filters is not None:
@@ -79,16 +75,10 @@
             )
             filters.extend(appended_filters)
         filters.append(KeepAttributesDataFilter(self.relevant_attributes))
-
-=======
-        static_attribute_path: Optional[Path] = None,
-    ):
-        filters: List[AbstractDataFilter] = [
-            KeepAttributesDataFilter(self.relevant_attributes),
-        ]
         if static_attribute_path:
             filters += [StaticInfoboxTemplateDataAdder(static_attribute_path)]
->>>>>>> 1a03aa7c
+
+
         self.data = get_data(
             input_path, n_files=n_files, n_jobs=n_jobs, filters=filters  # type: ignore
         )
@@ -369,43 +359,16 @@
 
 
 if __name__ == "__main__":
-<<<<<<< HEAD
-    n_files = 1
+    n_files = 2
     n_jobs = 4
-=======
-    n_files = 3
-    n_jobs = 3
->>>>>>> 1a03aa7c
     input_path = Path(
         "/run/media/secret/manjaro-home/secret/mp-data/custom-format-default-filtered"
     )
     # input_path = Path("../../data/custom-format-default-filtered")
 
-    model = RandomForestPredictor(use_cache=False)
+    model = PropertyCorrelationPredictor()
     framework = TrainAndPredictFramework(model, ["infobox_key", "property_name"])
     # framework = TrainAndPredictFramework(model, ["page_id"])
-<<<<<<< HEAD
-    # framework.load_data(input_path, n_files, n_jobs, [FeatureAdderFilter()])
-    framework.data = pd.read_csv(
-        "/run/media/secret/manjaro-home/secret/mp-data/popular_data_with_features2.csv"
-    )[:1000000]
-    framework.data["value_valid_from"] = pd.to_datetime(
-        framework.data["timestamp"]
-    ).dt.tz_localize(None)
-    group_key = ["infobox_key", "property_name"]
-    framework.data["key"] = list(
-        zip(*[framework.data[group_key] for group_key in framework.group_key])
-    )
+    framework.load_data(input_path, n_files, n_jobs, [FeatureAdderFilter()])
     framework.fit_model()
-    framework.test_model()
-=======
-    framework.load_data(
-        input_path,
-        n_files,
-        n_jobs,
-        static_attribute_path=Path("../../data/avg_dynamic.csv"),
-    )
-    framework.fit_model()
-    framework.test_model(predict_subset=0.1)
-    framework.generate_plots()
->>>>>>> 1a03aa7c
+    framework.test_model(predict_subset=0.1)