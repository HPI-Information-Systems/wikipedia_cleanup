--- conflicted
+++ resolved
@@ -250,19 +250,14 @@
             ]
 
             prediction_stats = []
-<<<<<<< HEAD
-            #for y_true, y_hat, title in zip(labels, predictions, self.timeframe_labels):
-                #prediction_stats.append(create_prediction_output(y_true, y_hat, title))
-            prediction_output = "\n\n".join(prediction_stats)
-=======
             pred_stats = []
+            #needs to be commented out if working with probabilities as predictions
             for y_true, y_hat, title in zip(labels, predictions, self.timeframe_labels):
                 pred_stats.append({"prec_recall": evaluate_prediction(y_true, y_hat),
                                       "y_hat": y_hat,
                                       "y_true": y_true
                                     })
                 prediction_stats.append(create_prediction_output(y_true, y_hat, title))
->>>>>>> c686b7b6
 
             prediction_output = "\n\n".join(prediction_stats)
             
