--- conflicted
+++ resolved
@@ -210,14 +210,8 @@
                     padded_sample[:, 8] = timeframe_since_last_change
                     padded_sample[:, 9] = timeframe_til_next_change
                 else:
-<<<<<<< HEAD
-
-                    padded_sample[:, 8] = ranges # days since last change
-                    padded_sample[:, 9] = reverted_ranges # days until next change
-=======
                     padded_sample[:, 8] = ranges  # days since last change
                     padded_sample[:, 9] = reverted_ranges  # days until next change
->>>>>>> f37bc60b
                 X = padded_sample[:, 1:9]
                 y = padded_sample[:, 9]
             else:
@@ -314,17 +308,10 @@
             self.last_preds[data_key_item] = [first_day_to_predict, pred]
         else:
             sample = data_key[-1, ...]
-<<<<<<< HEAD
             date_of_last_change = sample[value_valid_from_column_idx]
             if self.last_preds[data_key_item][0] != date_of_last_change:
             # check if we already predicted next change for that day
-                indices = [
-=======
-            sample_value_valid_from = sample[value_valid_from_column_idx]
-            if self.last_preds[data_key_item][0] != sample_value_valid_from:
-                # check if we already predicted next change for that day
-                indices: np.ndarray = [
->>>>>>> f37bc60b
+                indices : np.ndarray = [
                     columns.index(attr)
                     for attr in self.get_relevant_attributes()
                     if not (
@@ -347,11 +334,5 @@
             return pred <= timeframe
         return (
             first_day_to_predict
-<<<<<<< HEAD
             <= (date_of_last_change + timedelta(days=int(pred)))
-            < first_day_to_predict + timedelta(days=timeframe))
-=======
-            <= (first_day_to_predict + timedelta(days=int(pred)))
-            < first_day_to_predict + timedelta(days=timeframe)
-        )
->>>>>>> f37bc60b
+            < first_day_to_predict + timedelta(days=timeframe))