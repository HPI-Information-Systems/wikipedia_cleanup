import itertools
import pickle
from datetime import date, datetime, timedelta
from typing import Any, List, Tuple

import numpy as np
import pandas as pd
from sklearn.ensemble import RandomForestClassifier
from tqdm.auto import tqdm

from wikipedia_cleanup.predictor import CachedPredictor


class RandomForestPredictor(CachedPredictor):
<<<<<<< HEAD
    def __init__(self, use_cache: bool = True, threshold: float = 0.0, return_probs: bool = False) -> None:
=======
    def __init__(self, use_cache: bool = True, threshold: float = 0.0, min_number_changes = 0) -> None:
>>>>>>> c686b7b6
        super().__init__(use_cache)
        # contains for a given infobox_property_name (key) the regressor (value)
        self.classifiers: dict = {}
        # contains for a given infobox_property_name (key) a (date,pred) tuple (value)
        # date is the date of the last change and pred the days until next change
        self.last_preds: dict = {}
        self.threshold: float = threshold
<<<<<<< HEAD
        self.return_probs: bool = return_probs
=======
        self.min_number_changes: int = min_number_changes
>>>>>>> c686b7b6

    def get_relevant_ids(self, identifier: Tuple) -> List[Tuple]:
        return []

    @staticmethod
    def get_relevant_attributes() -> List[str]:
        return [
            "value_valid_from",
            "day_of_year",
            "day_of_month",
            "day_of_week",
            "month_of_year",
            "days_since_last_change",
            "days_since_last_2_changes",
            "days_since_last_3_changes",
            "days_between_last_and_2nd_to_last_change",
            "days_until_next_change",
            "mean_change_frequency_all_previous",
            "mean_change_frequency_last_3",
        ]

    def _load_cache_file(self, file_object: Any) -> bool:
        self.classifiers = pickle.load(file_object)
        return True

    def _get_cache_object(self) -> Any:
        return self.classifiers

    def _fit_classifier(
        self, train_data: pd.DataFrame, last_day: datetime, keys: List[str]
    ) -> None:
        DUMMY_TIMESTAMP = pd.Timestamp("1999-12-31")
        # used as dummy for date comparison in first prediction
        keys = train_data["key"].unique()
        columns = train_data.columns.tolist()
        key_column_idx = columns.index("key")
        days_until_next_change_column_idx = columns.index("days_until_next_change")
        key_map = {
            key: np.array(list(group))
            for key, group in itertools.groupby(
                train_data.to_numpy(), lambda x: x[key_column_idx]
            )
        }
        relevant_train_column_indexes = [
            columns.index(relevant_attribute)
            for relevant_attribute in self.get_relevant_attributes()
        ]
        relevant_train_column_indexes.remove(columns.index("value_valid_from"))
        relevant_train_column_indexes.remove(days_until_next_change_column_idx)

        for key in tqdm(keys):
            current_data = key_map[key]
            if len(current_data) <= 1:
                continue
            sample = current_data[:-1, :]
            X = sample[:, relevant_train_column_indexes]
            y = sample[:, days_until_next_change_column_idx].astype(np.int64)
            reg = RandomForestClassifier(
                random_state=0, n_estimators=10, max_features="auto"
            )
            reg.fit(X, y)
            self.classifiers[key] = reg
            self.last_preds[key] = (DUMMY_TIMESTAMP, 0)

    def predict_timeframe(
        self,
        data_key: np.ndarray,
        additional_data: np.ndarray,
        columns: List[str],
        first_day_to_predict: date,
        timeframe: int,
    ) -> bool:
        if len(data_key) == 0:
            return False
        if len(data_key) < self.min_number_changes:
            return False
        
        key_column_idx = columns.index("key")
        data_key_item = data_key[0, key_column_idx]
        if data_key_item not in self.classifiers:
            # checks if model has been trained for the key
            # (it didn't if there was no train data)
            return False

        value_valid_from_column_idx = columns.index("value_valid_from")
        sample = data_key[-1, ...]
        date_of_last_change = sample[value_valid_from_column_idx]
        if self.last_preds[data_key_item][0] != date_of_last_change: #save timeframe in last_preds
            indices = [
                columns.index(attr)
                for attr in self.get_relevant_attributes()
                if not (attr == "value_valid_from" or attr == "days_until_next_change")
            ]
            X_test = sample[indices].reshape(1, -1)

            clf = self.classifiers[data_key_item]
            classes = clf.classes_
            pred_probs = clf.predict_proba(X_test)[0]
            
            if self.return_probs:
                classes_indices = [i for i,c in enumerate(classes) if first_day_to_predict<= (date_of_last_change + timedelta(days=int(c)))< (first_day_to_predict + timedelta(days=timeframe))]
                sum_of_probabilites = pred_probs[classes_indices].sum()
                self.last_preds[data_key_item] = (date_of_last_change, pred_probs)
                return sum_of_probabilites
            else:
                if pred_probs.max() >= self.threshold:
                    pred = int(classes[pred_probs.argmax()])
                else:
                    pred = 9999

                self.last_preds[data_key_item] = (date_of_last_change, pred)
        else:
            if self.return_probs:
                classes = self.classifiers[data_key_item].classes_
                pred_probs = self.last_preds[data_key_item][1]
                classes_indices = [i for i,c in enumerate(classes) if first_day_to_predict<= (date_of_last_change + timedelta(days=int(c)))< (first_day_to_predict + timedelta(days=timeframe))]
                sum_of_probabilites = pred_probs[classes_indices].sum()
            else:
                pred = self.last_preds[data_key_item][1]


        if self.return_probs:
            return sum_of_probabilites
        else:
            (first_day_to_predict
            <= (date_of_last_change + timedelta(days=int(pred)))
            < first_day_to_predict + timedelta(days=timeframe))
                

       <|MERGE_RESOLUTION|>--- conflicted
+++ resolved
@@ -12,11 +12,7 @@
 
 
 class RandomForestPredictor(CachedPredictor):
-<<<<<<< HEAD
-    def __init__(self, use_cache: bool = True, threshold: float = 0.0, return_probs: bool = False) -> None:
-=======
-    def __init__(self, use_cache: bool = True, threshold: float = 0.0, min_number_changes = 0) -> None:
->>>>>>> c686b7b6
+    def __init__(self, use_cache: bool = True, threshold: float = 0.0, return_probs: bool = False, min_number_changes: int = 0) -> None:
         super().__init__(use_cache)
         # contains for a given infobox_property_name (key) the regressor (value)
         self.classifiers: dict = {}
@@ -24,11 +20,8 @@
         # date is the date of the last change and pred the days until next change
         self.last_preds: dict = {}
         self.threshold: float = threshold
-<<<<<<< HEAD
         self.return_probs: bool = return_probs
-=======
         self.min_number_changes: int = min_number_changes
->>>>>>> c686b7b6
 
     def get_relevant_ids(self, identifier: Tuple) -> List[Tuple]:
         return []
