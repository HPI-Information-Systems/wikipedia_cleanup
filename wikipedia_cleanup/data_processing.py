--- conflicted
+++ resolved
@@ -162,11 +162,8 @@
             mapped_filters.append(changes_and_filters[1])
     all_changes = itertools.chain.from_iterable(all_changes)
     merge_filter_stats_into(mapped_filters, filters)
-<<<<<<< HEAD
-    res_df = pd.DataFrame([change.__dict__ for change in all_changes])
-    sorted_columns = sorted(list(res_df.columns))
-    return res_df[sorted_columns]
-
+    res_df = pd.DataFrame(change.__dict__ for change in all_changes)
+    return res_df.sort_index(axis=1)
 
 def get_data_single(
     file: Path,
@@ -247,10 +244,6 @@
     )
 
     return df
-=======
-    res_df = pd.DataFrame(change.__dict__ for change in all_changes)
-    return res_df.sort_index(axis=1)
->>>>>>> d5872855
 
 
 # local test
