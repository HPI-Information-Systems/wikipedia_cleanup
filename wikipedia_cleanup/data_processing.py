--- conflicted
+++ resolved
@@ -137,11 +137,7 @@
         filters = []
     files = [x for x in Path(input_path).rglob("*.output.json") if x.is_file()]
     files.extend([x for x in Path(input_path).rglob("*.pickle") if x.is_file()])
-<<<<<<< HEAD
-    files.sort()
-=======
     files = sorted(files)
->>>>>>> c8c7a001
     files = files[slice(n_files)]
     n_jobs = min(n_jobs, len(files))
     if n_jobs > 1:
