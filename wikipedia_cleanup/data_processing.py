--- conflicted
+++ resolved
@@ -180,75 +180,6 @@
     return pd.DataFrame([change.__dict__ for change in all_changes_iterator])
 
 
-<<<<<<< HEAD
-def feature_generation(df):
-    df["value_valid_from"] = df["value_valid_from"].dt.normalize().dt.tz_localize(None)
-
-    df["day_of_year"] = df["value_valid_from"].dt.dayofyear
-    df["day_of_month"] = df["value_valid_from"].dt.day
-    df["day_of_week"] = df["value_valid_from"].dt.dayofweek
-    df["month_of_year"] = df["value_valid_from"].dt.month
-    df["quarter_of_year"] = df["value_valid_from"].dt.quarter
-    df["is_month_start"] = df["value_valid_from"].dt.is_month_start
-    df["is_month_end"] = df["value_valid_from"].dt.is_month_end
-    df["is_quarter_start"] = df["value_valid_from"].dt.is_quarter_start
-    df["is_quarter_end"] = df["value_valid_from"].dt.is_quarter_end
-
-    df["days_since_last_change"] = (
-        df["value_valid_from"]
-        - df.groupby(["infobox_key", "property_name"])["value_valid_from"]
-        .shift(+1)
-        .fillna(pd.Timestamp("20990101"))
-    ).dt.days
-    df.loc[(df["days_since_last_change"] < 0), "days_since_last_change"] = 0
-
-    df["days_since_last_2_changes"] = (
-        df["value_valid_from"]
-        - df.groupby(["infobox_key", "property_name"])["value_valid_from"]
-        .shift(+2)
-        .fillna(pd.Timestamp("20990101"))
-    ).dt.days
-    df.loc[(df["days_since_last_2_changes"] < 0), "days_since_last_2_changes"] = 0
-
-    df["days_since_last_3_changes"] = (
-        df["value_valid_from"]
-        - df.groupby(["infobox_key", "property_name"])["value_valid_from"]
-        .shift(+3)
-        .fillna(pd.Timestamp("20990101"))
-    ).dt.days
-    df.loc[(df["days_since_last_3_changes"] < 0), "days_since_last_3_changes"] = 0
-
-    df["days_until_next_change"] = df.groupby(["infobox_key", "property_name"])[
-        "days_since_last_change"
-    ].shift(-1)
-    df["days_until_next_change"] = pd.to_numeric(
-        df["days_until_next_change"].fillna(0), downcast="integer"
-    )
-
-    df["days_between_last_and_2nd_to_last_change"] = df.groupby(
-        ["infobox_key", "property_name"]
-    )["days_since_last_change"].shift(+1)
-    df["days_between_last_and_2nd_to_last_change"] = pd.to_numeric(
-        df["days_between_last_and_2nd_to_last_change"].fillna(0), downcast="integer"
-    )
-
-    df["mean_change_frequency_all_previous"] = df.groupby(
-        ["infobox_key", "property_name"]
-    )["days_since_last_change"].apply(
-        lambda x: x.iloc[0:1].append(x.iloc[1:].expanding().mean())
-    )
-
-    df["mean_change_frequency_last_3"] = (
-        df.groupby(["infobox_key", "property_name"])["days_since_last_change"]
-        .apply(lambda x: x.iloc[0:1].append(x.iloc[1:].rolling(3).mean()))
-        .fillna(0)
-    )
-
-    return df
-
-
-=======
->>>>>>> 40389405
 # local test
 if __name__ == "__main__":
     get_data(
